--- conflicted
+++ resolved
@@ -103,9 +103,5 @@
 amplify_outputs*
 amplifyconfiguration*
 
-<<<<<<< HEAD
 .config/
-=======
-.config/
-.env*
->>>>>>> 58ff634e
+.env*