--- conflicted
+++ resolved
@@ -1,16 +1,9 @@
 /** @type {import('postcss-load-config').Config} */
 const config = {
-<<<<<<< HEAD
-  plugins: {
-    tailwindcss: {},
-    // autoprefixer: {}, // Disabled due to dependency conflicts with React 19
-  },
-=======
   plugins: [
     'tailwindcss',
     'autoprefixer',
   ],
->>>>>>> d03ccc8c
 };
 
 export default config;