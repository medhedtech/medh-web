/**
 * Interface for a blog comment
 */
export interface IBlogComment {
  _id: string;
  user: {
    _id: string;
    name: string;
    email: string;
  };
  content: string;
  createdAt: string;
  updatedAt: string;
}

/**
 * Interface for a blog
 */
export interface IBlog {
  _id: string;
  id: string;
  title: string;
  slug: string;
<<<<<<< HEAD
=======
  content?: string;
>>>>>>> 9a4edc52
  description: string;
  blog_link: string | null;
  upload_image: string;
  author: {
    _id: string;
    email: string;
    name?: string;
  };
  categories: {
    _id: string;
    category_name: string;
    category_image: string;
  }[];
  tags: string[];
  meta_title: string;
  meta_description: string;
  status: 'draft' | 'published' | 'archived';
  featured: boolean;
  views: number;
  likes: number;
  comments: IBlogComment[];
  createdAt: string;
  updatedAt: string;
  reading_time: number;
  commentCount: number;
  __v: number;
}

/**
 * Interface for creating a blog
 */
export interface IBlogCreateInput {
  title: string;
  content: string;
  excerpt?: string;
  blog_link: string;
  upload_image: string;
  categories?: string[];
  tags?: string[];
  meta_title?: string;
  meta_description?: string;
  status?: 'draft' | 'published' | 'archived';
}

/**
 * Interface for updating a blog
 */
export interface IBlogUpdateInput extends Partial<IBlogCreateInput> {
  featured?: boolean;
}

/**
 * Interface for adding a comment to a blog
 */
export interface IBlogCommentInput {
  content: string;
}

/**
 * Interface for toggling blog status
 */
export interface IBlogStatusUpdateInput {
  status: 'draft' | 'published' | 'archived';
}

/**
 * Interface for blog query parameters
 */
export interface IBlogQueryParams {
  page?: number;
  limit?: number;
  search?: string;
  sort_by?: string;
  sort_order?: 'asc' | 'desc';
  status?: string;
  category?: string | string[];
  tags?: string | string[];
  author?: string;
  date_range?: {
    start?: string;
    end?: string;
  };
  with_content?: boolean;
  count_only?: boolean;
  exclude_ids?: string[];
  featured?: boolean;
}

/**
 * Interface for blog search parameters
 */
export interface IBlogSearchParams {
  query: string;
  limit?: number;
  fields?: string[];
  category?: string;
  tags?: string;
}

/**
 * Interface for blog analytics
 */
export interface IBlogAnalytics {
  views: number;
  likes: number;
  comments: number;
  shares: number;
  view_history: {
    date: string;
    count: number;
  }[];
} <|MERGE_RESOLUTION|>--- conflicted
+++ resolved
@@ -21,10 +21,7 @@
   id: string;
   title: string;
   slug: string;
-<<<<<<< HEAD
-=======
   content?: string;
->>>>>>> 9a4edc52
   description: string;
   blog_link: string | null;
   upload_image: string;
