--- conflicted
+++ resolved
@@ -1,5 +1,5 @@
-import React from "react";
-import Image from "next/image";
+import React from 'react';
+import Image from 'next/image';
 
 const CourseBanner = ({
   heading,
@@ -9,17 +9,12 @@
   buttonText,
   imageUrl,
   onButtonClick,
-  buttonBgColor = "#5F2DED",
+  buttonBgColor = '#5F2DED',
   icon = null,
 }) => {
   return (
-<<<<<<< HEAD
-    <div className="bg-white dark:bg-black w-full h-auto flex justify-center items-center">
-      <div className="bg-pink-100  w-full lg:w-[80%] pt-4 px-10 max-lg:pb-4 max-lg:mx-4 rounded-[25px] flex justify-between items-center flex-col lg:flex-row my-8 max-lg:text-center">
-=======
     <div className="bg-white dark:bg-[#050622] w-full h-auto flex justify-center items-center">
       <div className="bg-pink-100 w-full lg:w-[80%] pt-4 px-10 max-lg:pb-4 max-lg:mx-4 rounded-[25px] flex justify-between items-center flex-col lg:flex-row my-8 max-lg:text-center">
->>>>>>> 56f9c74e
         <div className="w-40 ">
           <Image
             src={imageUrl}
@@ -42,7 +37,7 @@
             style={{ backgroundColor: buttonBgColor }} // Set dynamic background color
             className="hover:bg-[#3f2885] text-white px-6 py-3 shadow-lg font-semibold mt-4 lg:mt-0 flex items-center justify-center gap-2"
           >
-            {icon && <Image src={icon} alt="button-icon" className="mr-2" />}{" "}
+            {icon && <Image src={icon} alt="button-icon" className="mr-2" />}{' '}
             {/* Display icon if passed */}
             {buttonText}
           </button>
