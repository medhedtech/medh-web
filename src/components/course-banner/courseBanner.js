import React from "react";
import Image from "next/image";

const CourseBanner = ({
  heading,
  headings,
  description,
  actionText,
  buttonText,
  imageUrl,
  onButtonClick,
  buttonBgColor = "#5F2DED", 
  icon = null, 
}) => {
  return (
    <div className="bg-white w-full h-auto flex justify-center items-center">
<<<<<<< HEAD
      <div className="bg-pink-100 w-full lg:w-[80%] py-4 px-10 max-lg:pb-4 max-lg:mx-4 rounded-[25px] flex justify-between items-center flex-col lg:flex-row my-8 max-lg:text-center">
=======
      <div className="bg-[#FFE5F0] w-full lg:w-[80%]  pt-4 px-6 max-lg:pb-4 max-lg:mx-4 rounded-[25px] flex justify-between items-center flex-col lg:flex-row my-8 max-lg:text-center">
>>>>>>> 2986c7c9
        <div className="w-40 h-40">
          <Image
            src={imageUrl}
            width={140}
            height={140}
            className="object-cover"
          />
        </div>
        <div className="w-full lg:w-[50%] space-y-2 ">
<<<<<<< HEAD
          <h2 className="text-[24px] leading-7 font-bold text-[#5C6574]">{heading}</h2>
          <h2 className="text-2xl font-bold text-[#5C6574]">{headings}</h2>
          <p className="text-[#585454] text-[0.9rem]">{description}</p>
=======
          <h2 className="text-2xl font-bold text-[#5C6574]">{heading}</h2>
          <p className="text-gray-700 text-[0.9rem]">{description}</p>
>>>>>>> 2986c7c9
          <p className="text-[#F2277E] font-bold text-lg">{actionText}</p>
        </div>
        <div>
          <button
            onClick={onButtonClick}
            style={{ backgroundColor: buttonBgColor }} // Set dynamic background color
            className="hover:bg-[#3f2885] text-white px-6 py-3 shadow-lg font-semibold mt-4 lg:mt-0 flex items-center justify-center gap-2"
          >
            {icon && <Image src={icon}  alt="button-icon" className="mr-2" />} {/* Display icon if passed */}
            {buttonText}
          </button>
        </div>
      </div>
    </div>
  );
};

export default CourseBanner;<|MERGE_RESOLUTION|>--- conflicted
+++ resolved
@@ -1,5 +1,5 @@
-import React from "react";
-import Image from "next/image";
+import React from 'react';
+import Image from 'next/image';
 
 const CourseBanner = ({
   heading,
@@ -9,16 +9,12 @@
   buttonText,
   imageUrl,
   onButtonClick,
-  buttonBgColor = "#5F2DED", 
-  icon = null, 
+  buttonBgColor = '#5F2DED',
+  icon = null,
 }) => {
   return (
     <div className="bg-white w-full h-auto flex justify-center items-center">
-<<<<<<< HEAD
       <div className="bg-pink-100 w-full lg:w-[80%] py-4 px-10 max-lg:pb-4 max-lg:mx-4 rounded-[25px] flex justify-between items-center flex-col lg:flex-row my-8 max-lg:text-center">
-=======
-      <div className="bg-[#FFE5F0] w-full lg:w-[80%]  pt-4 px-6 max-lg:pb-4 max-lg:mx-4 rounded-[25px] flex justify-between items-center flex-col lg:flex-row my-8 max-lg:text-center">
->>>>>>> 2986c7c9
         <div className="w-40 h-40">
           <Image
             src={imageUrl}
@@ -28,14 +24,11 @@
           />
         </div>
         <div className="w-full lg:w-[50%] space-y-2 ">
-<<<<<<< HEAD
-          <h2 className="text-[24px] leading-7 font-bold text-[#5C6574]">{heading}</h2>
+          <h2 className="text-[24px] leading-7 font-bold text-[#5C6574]">
+            {heading}
+          </h2>
           <h2 className="text-2xl font-bold text-[#5C6574]">{headings}</h2>
           <p className="text-[#585454] text-[0.9rem]">{description}</p>
-=======
-          <h2 className="text-2xl font-bold text-[#5C6574]">{heading}</h2>
-          <p className="text-gray-700 text-[0.9rem]">{description}</p>
->>>>>>> 2986c7c9
           <p className="text-[#F2277E] font-bold text-lg">{actionText}</p>
         </div>
         <div>
@@ -44,7 +37,8 @@
             style={{ backgroundColor: buttonBgColor }} // Set dynamic background color
             className="hover:bg-[#3f2885] text-white px-6 py-3 shadow-lg font-semibold mt-4 lg:mt-0 flex items-center justify-center gap-2"
           >
-            {icon && <Image src={icon}  alt="button-icon" className="mr-2" />} {/* Display icon if passed */}
+            {icon && <Image src={icon} alt="button-icon" className="mr-2" />}{' '}
+            {/* Display icon if passed */}
             {buttonText}
           </button>
         </div>
