"use client";

import DropdownContainer from "@/components/shared/containers/DropdownContainer";
import React, { useState, useEffect } from "react";
import DropdownItems from "./DropdownItems";

const DropdownMore = ({ isMenuOpen, onMenuToggle }) => {
  // Use local state that syncs with parent's state
  const [isDropdownOpen, setIsDropdownOpen] = useState(false);
  
  // Sync with parent component's state
  useEffect(() => {
    if (isMenuOpen !== undefined) {
      setIsDropdownOpen(isMenuOpen);
    }
  }, [isMenuOpen]);
  
  // Propagate state changes to parent
  const handleToggle = (newState) => {
    setIsDropdownOpen(newState);
    if (onMenuToggle) {
      onMenuToggle(newState);
    }
  };
  
  const lists = [
    {
      items: [
        {
          name: "About Us",
          path: "/about-us",
        },
        {
          name: "Blog",
          path: "/blogs",
        },
        {
          name: "Careers @medh",
          path: "/careers",
<<<<<<< HEAD
        },
        {
          name: "Contact Us",
          path: "/contact-us",
=======
>>>>>>> 06faca4b
        },
        {
          name: "Join Us as a School / Institute",
          path: "/join-us-as-school-institute",
        },
        {
          name: "Join Us as an Educator",
          path: "/join-us-as-educator",
        },
        {
          name: "News and Media",
          path: "/news-and-media",
        },
      ],
    },
  ];
  
  return (
    <div className="absolute top-full z-50 mt-1 right-0">
      <DropdownContainer 
        isOpen={isDropdownOpen} 
        onToggle={handleToggle}
        position="right"
        width="w-64"
        maxHeight="300px"
        className="py-1"
      >
        <div className="w-full">
          {lists?.map((list, idx) => (
            <DropdownItems 
              key={idx} 
              list={list} 
              onItemClick={() => handleToggle(false)}
            />
          ))}
        </div>
      </DropdownContainer>
    </div>
  );
};

export default DropdownMore;<|MERGE_RESOLUTION|>--- conflicted
+++ resolved
@@ -37,13 +37,6 @@
         {
           name: "Careers @medh",
           path: "/careers",
-<<<<<<< HEAD
-        },
-        {
-          name: "Contact Us",
-          path: "/contact-us",
-=======
->>>>>>> 06faca4b
         },
         {
           name: "Join Us as a School / Institute",
