"use client";
import React, { useState, useEffect } from "react";
import { Search, Filter, Grid, List, Clock, Eye, Calendar, ArrowUpRight, Loader2 } from "lucide-react";
import BlogCard from "@/components/sections/blogs/BlogCard";
import { useTheme } from "next-themes";
import { useGetQuery } from "@/hooks";
import { apiUrls, IBlog } from "@/apis";
import Link from "next/link";
import { useRouter, useSearchParams } from "next/navigation";

interface BlogsMainProps {
  initialBlogs?: IBlog[];
  totalBlogs?: number;
  currentPage?: number;
  totalPages?: number;
  hasMore?: boolean;
  initialFilters?: {
    category?: string;
    tag?: string;
    featured?: boolean;
    search?: string;
    page?: number;
  };
}

<<<<<<< HEAD
const BlogsMain: React.FC<BlogsMainProps> = ({ 
  initialBlogs = [], 
  totalBlogs = 0,
  currentPage = 1,
  totalPages = 1,
  hasMore = false,
=======
// Modern sorting options
const SORT_OPTIONS = [
  { id: 'latest', name: 'Latest', icon: Clock },
  { id: 'popular', name: 'Most Popular', icon: Eye },
  { id: 'featured', name: 'Featured', icon: ArrowUpRight },
];

// View options
const VIEW_OPTIONS = [
  { id: 'grid', name: 'Grid View', icon: Grid },
  { id: 'list', name: 'List View', icon: List },
];

const BlogsMain: React.FC<BlogsMainProps> = ({ 
  initialBlogs = [], 
  totalBlogs = 0,
  currentPage: initialCurrentPage = 1,
  totalPages: initialTotalPages = 1,
  hasMore: initialHasMore = false,
>>>>>>> 9a4edc52
  initialFilters = {} 
}) => {
  const { theme } = useTheme();
  const router = useRouter();
  const searchParams = useSearchParams();
  const [mounted, setMounted] = useState(false);
  
  // State management
  const [blogs, setBlogs] = useState<IBlog[]>(initialBlogs);
  const [searchTerm, setSearchTerm] = useState(initialFilters.search || "");
  const [tempSearchTerm, setTempSearchTerm] = useState(initialFilters.search || "");
  const [selectedSort, setSelectedSort] = useState(initialFilters.featured ? "featured" : "latest");
  const [currentPage, setCurrentPage] = useState(initialCurrentPage);
  const [totalCount, setTotalCount] = useState(totalBlogs);
  const [totalPagesCount, setTotalPagesCount] = useState(initialTotalPages);
  const [viewMode, setViewMode] = useState<'grid' | 'list'>('grid');
  const [isLoading, setIsLoading] = useState(false);
  
  const blogsPerPage = 12;
  const isDark = mounted ? theme === 'dark' : false;

<<<<<<< HEAD
  // Prepare title based on filters
  let pageTitle = "Blogs";
  
  if (initialFilters.search) {
    pageTitle = `Search: "${initialFilters.search}"`;
  } else if (initialFilters.category) {
    pageTitle = `${initialFilters.category} Articles`;
  } else if (initialFilters.tag) {
    pageTitle = `${initialFilters.tag} Content`;
  } else if (initialFilters.featured) {
    pageTitle = "Featured Articles";
  }

  return (
    <>
      {/* Optimized Static Background */}
      <div className="fixed inset-0 overflow-hidden pointer-events-none opacity-30">
        {/* Simple gradient overlays - no animations for better performance */}
        <div className="absolute -top-40 -left-40 w-80 h-80 bg-gradient-to-br from-primary-200/20 to-purple-200/10 dark:from-primary-500/10 dark:to-purple-500/5 rounded-full blur-3xl"></div>
        <div className="absolute top-1/3 -right-20 w-96 h-96 bg-gradient-to-bl from-secondary-200/15 to-blue-200/10 dark:from-secondary-500/8 dark:to-blue-500/4 rounded-full blur-3xl"></div>
        <div className="absolute -bottom-32 left-1/3 w-72 h-72 bg-gradient-to-tr from-purple-200/10 to-pink-200/8 dark:from-purple-500/6 dark:to-pink-500/4 rounded-full blur-3xl"></div>
      </div>

      {/* Simple Header */}
      <div className="relative z-10 bg-white/80 dark:bg-gray-900/80 backdrop-blur-sm border-b border-gray-200/50 dark:border-gray-700/50">
        <div className="container mx-auto px-4 py-8">
          <div className="flex items-center gap-3 justify-center">
            <div className="p-2 bg-primary-100/80 dark:bg-primary-900/30 rounded-xl">
              <BookOpen className="w-6 h-6 text-primary-600 dark:text-primary-400" />
            </div>
            <div className="text-center">
              <h1 className="text-3xl md:text-4xl font-bold text-gray-900 dark:text-white">
                {pageTitle}
              </h1>
              {totalBlogs > 0 && (
                <p className="text-sm text-gray-600 dark:text-gray-400 mt-1">
                  {totalBlogs} article{totalBlogs !== 1 ? 's' : ''} found
                  {currentPage > 1 && ` • Page ${currentPage} of ${totalPages}`}
                </p>
              )}
            </div>
=======
  // API hooks
  const { getQuery } = useGetQuery();

  useEffect(() => {
    setMounted(true);
  }, []);

  // Fetch blogs based on current filters
  const fetchBlogs = async (
    search = searchTerm,
    sort = selectedSort,
    page = currentPage
  ) => {
    setIsLoading(true);
    try {
      const queryParams: any = {
        page,
        limit: blogsPerPage,
        sort_by: sort === 'latest' ? 'createdAt' : 
                 sort === 'popular' ? 'views' : 
                 sort === 'featured' ? 'featured' : 'createdAt',
        sort_order: 'desc',
        status: 'published',
        with_content: false,
      };

      if (search.trim()) {
        queryParams.search = search.trim();
      }

      if (initialFilters.category && initialFilters.category !== 'all') {
        queryParams.category = initialFilters.category;
      }

      if (sort === 'featured') {
        queryParams.featured = true;
      }

      const response = await getQuery({
        url: apiUrls.Blogs.getAllBlogs(queryParams),
        showToast: false,
      });

      if (response) {
        const blogsList = response.data || response || [];
        const total = response.pagination?.total || response.total || blogsList.length;
        const pages = response.pagination?.pages || Math.ceil(total / blogsPerPage);
        
        setBlogs(blogsList);
        setTotalCount(total);
        setTotalPagesCount(pages);
      }
    } catch (error) {
      console.error("Error fetching blogs:", error);
    } finally {
      setIsLoading(false);
    }
  };

  // Handle search
  const handleSearch = (e: React.FormEvent) => {
    e.preventDefault();
    if (tempSearchTerm !== searchTerm) {
      setSearchTerm(tempSearchTerm);
      setCurrentPage(1);
      
      // Update URL
      const params = new URLSearchParams(searchParams);
      if (tempSearchTerm.trim()) {
        params.set('search', tempSearchTerm.trim());
      } else {
        params.delete('search');
      }
      params.delete('page');
      router.push(`/blogs?${params.toString()}`);
    }
  };

  // Handle sort change
  const handleSortChange = (sort: string) => {
    if (sort !== selectedSort) {
      setSelectedSort(sort);
      setCurrentPage(1);
      
      // Update URL
      const params = new URLSearchParams(searchParams);
      if (sort === 'featured') {
        params.set('featured', 'true');
      } else {
        params.delete('featured');
      }
      params.delete('page');
      router.push(`/blogs?${params.toString()}`);
    }
  };

  // Handle pagination
  const handlePageChange = (page: number) => {
    setCurrentPage(page);
    
    // Update URL
    const params = new URLSearchParams(searchParams);
    if (page > 1) {
      params.set('page', page.toString());
    } else {
      params.delete('page');
    }
    router.push(`/blogs?${params.toString()}`);
    
    // Smooth scroll to top
    window.scrollTo({ top: 0, behavior: 'smooth' });
  };

  // Fetch blogs when filters change
  useEffect(() => {
    if (mounted) {
      fetchBlogs(searchTerm, selectedSort, currentPage);
    }
  }, [mounted, searchTerm, selectedSort, currentPage]);

  // Clear search
  const clearSearch = () => {
    setTempSearchTerm("");
    setSearchTerm("");
    setCurrentPage(1);
    
    const params = new URLSearchParams(searchParams);
    params.delete('search');
    params.delete('page');
    router.push(`/blogs?${params.toString()}`);
  };

  if (!mounted) {
    return <div className="min-h-screen bg-white dark:bg-gray-900" />;
  }

  return (
    <section className="bg-white dark:bg-gray-900 py-12">
      <div className="container mx-auto px-4">
        {/* Search and Filters Bar */}
        <div className="bg-gray-50 dark:bg-gray-800/50 rounded-2xl p-6 mb-8">
          <div className="flex flex-col lg:flex-row gap-4 items-center justify-between">
            {/* Search */}
            <form onSubmit={handleSearch} className="flex-1 max-w-md">
              <div className="relative">
                <Search className="absolute left-3 top-1/2 transform -translate-y-1/2 text-gray-400 w-5 h-5" />
                <input
                  type="text"
                  placeholder="Search articles, topics, tutorials..."
                  value={tempSearchTerm}
                  onChange={(e) => setTempSearchTerm(e.target.value)}
                  className="w-full pl-10 pr-12 py-3 bg-white dark:bg-gray-900 border border-gray-200 dark:border-gray-700 rounded-xl focus:ring-2 focus:ring-green-500 focus:border-transparent transition-all duration-200"
                />
                {tempSearchTerm && (
                  <button
                    type="button"
                    onClick={clearSearch}
                    className="absolute right-3 top-1/2 transform -translate-y-1/2 text-gray-400 hover:text-gray-600 dark:hover:text-gray-300"
                  >
                    ×
                  </button>
                )}
              </div>
            </form>
            
            {/* Sort Options */}
            <div className="flex items-center gap-2">
              <span className="text-sm font-medium text-gray-600 dark:text-gray-400 whitespace-nowrap">
                Sort by:
              </span>
              <div className="flex bg-white dark:bg-gray-900 rounded-lg p-1 border border-gray-200 dark:border-gray-700">
                {SORT_OPTIONS.map((option) => {
                  const IconComponent = option.icon;
                  const isActive = selectedSort === option.id;
                  return (
                    <button
                      key={option.id}
                      onClick={() => handleSortChange(option.id)}
                      className={`flex items-center gap-2 px-3 py-2 rounded-md text-sm font-medium transition-all duration-200 ${
                        isActive
                          ? 'bg-green-100 dark:bg-green-900/20 text-green-800 dark:text-green-300 shadow-sm'
                          : 'text-gray-600 dark:text-gray-400 hover:text-gray-900 dark:hover:text-white hover:bg-gray-100 dark:hover:bg-gray-800'
                      }`}
                    >
                      <IconComponent className="w-4 h-4" />
                      <span className="hidden sm:inline">{option.name}</span>
                    </button>
                  );
                })}
              </div>
            </div>
            
            {/* View Toggle */}
            <div className="flex bg-white dark:bg-gray-900 rounded-lg p-1 border border-gray-200 dark:border-gray-700">
              {VIEW_OPTIONS.map((option) => {
                const IconComponent = option.icon;
                const isActive = viewMode === option.id;
                return (
                  <button
                    key={option.id}
                    onClick={() => setViewMode(option.id as 'grid' | 'list')}
                    className={`p-2 rounded-md transition-all duration-200 ${
                      isActive
                        ? 'bg-green-100 dark:bg-green-900/20 text-green-800 dark:text-green-300'
                        : 'text-gray-600 dark:text-gray-400 hover:text-gray-900 dark:hover:text-white hover:bg-gray-100 dark:hover:bg-gray-800'
                    }`}
                    title={option.name}
                  >
                    <IconComponent className="w-5 h-5" />
                  </button>
                );
              })}
            </div>
          </div>
          
          {/* Results Info */}
          <div className="flex items-center justify-between mt-4 pt-4 border-t border-gray-200 dark:border-gray-700">
            <div className="text-sm text-gray-600 dark:text-gray-400">
              {isLoading ? (
                <div className="flex items-center gap-2">
                  <Loader2 className="w-4 h-4 animate-spin" />
                  <span>Loading articles...</span>
                </div>
              ) : (
                <>
                  {totalCount > 0 ? (
                    <span>
                      Showing <strong>{((currentPage - 1) * blogsPerPage) + 1}</strong> to{" "}
                      <strong>{Math.min(currentPage * blogsPerPage, totalCount)}</strong> of{" "}
                      <strong>{totalCount}</strong> articles
                      {searchTerm && (
                        <span> for "<strong>{searchTerm}</strong>"</span>
                      )}
                    </span>
                  ) : (
                    <span>No articles found</span>
                  )}
                </>
              )}
            </div>
            
            {searchTerm && (
              <button
                onClick={clearSearch}
                className="text-sm text-green-600 dark:text-green-400 hover:underline"
              >
                Clear search
              </button>
            )}
>>>>>>> 9a4edc52
          </div>
        </div>
        
        {/* Loading State */}
        {isLoading && (
          <div className="flex items-center justify-center py-12">
            <div className="flex items-center gap-3 text-gray-600 dark:text-gray-400">
              <Loader2 className="w-6 h-6 animate-spin" />
              <span>Loading articles...</span>
            </div>
          </div>
        )}
        
        {/* Blog Grid/List */}
        {!isLoading && blogs.length > 0 && (
          <div className={`${
            viewMode === 'grid' 
              ? 'grid grid-cols-1 md:grid-cols-2 lg:grid-cols-3 gap-8' 
              : 'space-y-6'
          }`}>
            {blogs.map((blog, index) => (
              <article 
                key={blog._id} 
                className={`group ${viewMode === 'list' ? 'flex gap-6 bg-gray-50 dark:bg-gray-800/50 rounded-2xl p-6 hover:shadow-lg transition-all duration-300' : ''}`}
              >
                {viewMode === 'grid' ? (
                  <BlogCard blog={blog} />
                ) : (
                  <>
                    {/* List View Image */}
                    <div className="flex-shrink-0">
                      <Link href={`/blogs/${blog.slug}`}>
                        <div className="w-48 h-32 bg-gradient-to-br from-gray-200 to-gray-300 dark:from-gray-700 dark:to-gray-800 rounded-xl overflow-hidden">
                          {blog.upload_image && (
                            <img
                              src={blog.upload_image}
                              alt={blog.title}
                              className="w-full h-full object-cover group-hover:scale-105 transition-transform duration-300"
                            />
                          )}
                        </div>
                      </Link>
                    </div>
                    
                    {/* List View Content */}
                    <div className="flex-1 min-w-0">
                      <div className="flex items-center gap-2 text-xs text-gray-500 dark:text-gray-400 mb-2">
                        <span className="bg-green-100 dark:bg-green-900/20 text-green-800 dark:text-green-300 px-2 py-1 rounded">
                          {blog.categories?.[0]?.category_name || 'Article'}
                        </span>
                        <span>•</span>
                        <Calendar className="w-3 h-3" />
                        <time>{new Date(blog.createdAt).toLocaleDateString()}</time>
                        {blog.reading_time && (
                          <>
                            <span>•</span>
                            <Clock className="w-3 h-3" />
                            <span>{blog.reading_time} min read</span>
                          </>
                        )}
                      </div>
                      
                      <Link href={`/blogs/${blog.slug}`}>
                        <h3 className="text-xl font-semibold text-gray-900 dark:text-white mb-2 line-clamp-2 group-hover:text-green-600 dark:group-hover:text-green-400 transition-colors">
                          {blog.title}
                        </h3>
                      </Link>
                      
                      <p className="text-gray-600 dark:text-gray-300 mb-4 line-clamp-2">
                        {blog.description || blog.meta_description}
                      </p>
                      
                      <div className="flex items-center justify-between">
                        <div className="flex items-center gap-4 text-sm text-gray-500 dark:text-gray-400">
                          {blog.author?.name && (
                            <span>By {blog.author.name}</span>
                          )}
                          <div className="flex items-center gap-1">
                            <Eye className="w-4 h-4" />
                            <span>{blog.views || 0}</span>
                          </div>
                        </div>
                        
                        <Link
                          href={`/blogs/${blog.slug}`}
                          className="flex items-center gap-1 text-green-600 dark:text-green-400 text-sm font-medium hover:underline"
                        >
                          Read more
                          <ArrowUpRight className="w-4 h-4 group-hover:translate-x-1 group-hover:-translate-y-1 transition-transform" />
                        </Link>
                      </div>
                    </div>
                  </>
                )}
              </article>
            ))}
          </div>
        )}
        
        {/* Empty State */}
        {!isLoading && blogs.length === 0 && (
          <div className="text-center py-16">
            <div className="w-20 h-20 bg-gray-100 dark:bg-gray-800 rounded-full flex items-center justify-center mx-auto mb-6">
              <Search className="w-8 h-8 text-gray-400" />
            </div>
            <h3 className="text-xl font-semibold text-gray-900 dark:text-white mb-2">
              No articles found
            </h3>
            <p className="text-gray-600 dark:text-gray-400 mb-6 max-w-md mx-auto">
              {searchTerm 
                ? `We couldn't find any articles matching "${searchTerm}". Try adjusting your search terms.`
                : "No articles are available at the moment. Check back later for new content."
              }
            </p>
            {searchTerm && (
              <button
                onClick={clearSearch}
                className="inline-flex items-center gap-2 px-4 py-2 bg-green-600 text-white rounded-lg hover:bg-green-700 transition-colors"
              >
                <Search className="w-4 h-4" />
                Browse all articles
              </button>
            )}
          </div>
        )}
        
        {/* Pagination */}
        {!isLoading && totalPagesCount > 1 && (
          <div className="mt-12">
            <div className="flex items-center justify-center gap-2">
              <button
                onClick={() => handlePageChange(currentPage - 1)}
                disabled={currentPage <= 1}
                className="px-4 py-2 text-sm font-medium text-gray-700 dark:text-gray-300 bg-white dark:bg-gray-800 border border-gray-300 dark:border-gray-600 rounded-lg hover:bg-gray-50 dark:hover:bg-gray-700 disabled:opacity-50 disabled:cursor-not-allowed transition-colors"
              >
                Previous
              </button>
              
              {/* Page Numbers */}
              <div className="flex gap-1">
                {Array.from({ length: Math.min(5, totalPagesCount) }, (_, index) => {
                  let pageNumber;
                  if (totalPagesCount <= 5) {
                    pageNumber = index + 1;
                  } else if (currentPage <= 3) {
                    pageNumber = index + 1;
                  } else if (currentPage >= totalPagesCount - 2) {
                    pageNumber = totalPagesCount - 4 + index;
                  } else {
                    pageNumber = currentPage - 2 + index;
                  }
                  
                  return (
                    <button
                      key={pageNumber}
                      onClick={() => handlePageChange(pageNumber)}
                      className={`px-3 py-2 text-sm font-medium rounded-lg transition-colors ${
                        currentPage === pageNumber
                          ? 'bg-green-600 text-white'
                          : 'text-gray-700 dark:text-gray-300 bg-white dark:bg-gray-800 border border-gray-300 dark:border-gray-600 hover:bg-gray-50 dark:hover:bg-gray-700'
                      }`}
                    >
                      {pageNumber}
                    </button>
                  );
                })}
              </div>
              
              <button
                onClick={() => handlePageChange(currentPage + 1)}
                disabled={currentPage >= totalPagesCount}
                className="px-4 py-2 text-sm font-medium text-gray-700 dark:text-gray-300 bg-white dark:bg-gray-800 border border-gray-300 dark:border-gray-600 rounded-lg hover:bg-gray-50 dark:hover:bg-gray-700 disabled:opacity-50 disabled:cursor-not-allowed transition-colors"
              >
                Next
              </button>
            </div>
            
            <p className="text-center text-sm text-gray-600 dark:text-gray-400 mt-4">
              Page {currentPage} of {totalPagesCount}
            </p>
          </div>
        )}
      </div>
<<<<<<< HEAD

      {/* Main Content */}
      <div className="relative z-10">
        <BlogsPrimary 
          initialBlogs={initialBlogs} 
          totalBlogs={totalBlogs}
          currentPage={currentPage}
          totalPages={totalPages}
          hasMore={hasMore}
          initialFilters={initialFilters}
        />
      </div>
    </>
=======
    </section>
>>>>>>> 9a4edc52
  );
};

export default BlogsMain;<|MERGE_RESOLUTION|>--- conflicted
+++ resolved
@@ -23,14 +23,6 @@
   };
 }
 
-<<<<<<< HEAD
-const BlogsMain: React.FC<BlogsMainProps> = ({ 
-  initialBlogs = [], 
-  totalBlogs = 0,
-  currentPage = 1,
-  totalPages = 1,
-  hasMore = false,
-=======
 // Modern sorting options
 const SORT_OPTIONS = [
   { id: 'latest', name: 'Latest', icon: Clock },
@@ -50,7 +42,6 @@
   currentPage: initialCurrentPage = 1,
   totalPages: initialTotalPages = 1,
   hasMore: initialHasMore = false,
->>>>>>> 9a4edc52
   initialFilters = {} 
 }) => {
   const { theme } = useTheme();
@@ -72,49 +63,6 @@
   const blogsPerPage = 12;
   const isDark = mounted ? theme === 'dark' : false;
 
-<<<<<<< HEAD
-  // Prepare title based on filters
-  let pageTitle = "Blogs";
-  
-  if (initialFilters.search) {
-    pageTitle = `Search: "${initialFilters.search}"`;
-  } else if (initialFilters.category) {
-    pageTitle = `${initialFilters.category} Articles`;
-  } else if (initialFilters.tag) {
-    pageTitle = `${initialFilters.tag} Content`;
-  } else if (initialFilters.featured) {
-    pageTitle = "Featured Articles";
-  }
-
-  return (
-    <>
-      {/* Optimized Static Background */}
-      <div className="fixed inset-0 overflow-hidden pointer-events-none opacity-30">
-        {/* Simple gradient overlays - no animations for better performance */}
-        <div className="absolute -top-40 -left-40 w-80 h-80 bg-gradient-to-br from-primary-200/20 to-purple-200/10 dark:from-primary-500/10 dark:to-purple-500/5 rounded-full blur-3xl"></div>
-        <div className="absolute top-1/3 -right-20 w-96 h-96 bg-gradient-to-bl from-secondary-200/15 to-blue-200/10 dark:from-secondary-500/8 dark:to-blue-500/4 rounded-full blur-3xl"></div>
-        <div className="absolute -bottom-32 left-1/3 w-72 h-72 bg-gradient-to-tr from-purple-200/10 to-pink-200/8 dark:from-purple-500/6 dark:to-pink-500/4 rounded-full blur-3xl"></div>
-      </div>
-
-      {/* Simple Header */}
-      <div className="relative z-10 bg-white/80 dark:bg-gray-900/80 backdrop-blur-sm border-b border-gray-200/50 dark:border-gray-700/50">
-        <div className="container mx-auto px-4 py-8">
-          <div className="flex items-center gap-3 justify-center">
-            <div className="p-2 bg-primary-100/80 dark:bg-primary-900/30 rounded-xl">
-              <BookOpen className="w-6 h-6 text-primary-600 dark:text-primary-400" />
-            </div>
-            <div className="text-center">
-              <h1 className="text-3xl md:text-4xl font-bold text-gray-900 dark:text-white">
-                {pageTitle}
-              </h1>
-              {totalBlogs > 0 && (
-                <p className="text-sm text-gray-600 dark:text-gray-400 mt-1">
-                  {totalBlogs} article{totalBlogs !== 1 ? 's' : ''} found
-                  {currentPage > 1 && ` • Page ${currentPage} of ${totalPages}`}
-                </p>
-              )}
-            </div>
-=======
   // API hooks
   const { getQuery } = useGetQuery();
 
@@ -364,7 +312,6 @@
                 Clear search
               </button>
             )}
->>>>>>> 9a4edc52
           </div>
         </div>
         
@@ -548,23 +495,7 @@
           </div>
         )}
       </div>
-<<<<<<< HEAD
-
-      {/* Main Content */}
-      <div className="relative z-10">
-        <BlogsPrimary 
-          initialBlogs={initialBlogs} 
-          totalBlogs={totalBlogs}
-          currentPage={currentPage}
-          totalPages={totalPages}
-          hasMore={hasMore}
-          initialFilters={initialFilters}
-        />
-      </div>
-    </>
-=======
     </section>
->>>>>>> 9a4edc52
   );
 };
 
