--- conflicted
+++ resolved
@@ -1,540 +1,477 @@
-"use client";
-
-import React, { useState, useEffect } from "react";
-import { Mail, Phone, MapPin, Send, ArrowRight, MessageCircle } from "lucide-react";
-import { useTheme } from "next-themes";
-<<<<<<< HEAD
-=======
-import Link from "next/link";
-import CustomReCaptcha from '../../shared/ReCaptcha';
->>>>>>> 9a4edc52
-
-// TypeScript interfaces
-interface IContactMethod {
-  icon: React.ReactNode;
-  title: string;
-  value: string;
-  href: string;
-  description: string;
-}
-
-interface IFormData {
-  name: string;
-  email: string;
-  subject: string;
-  message: string;
-<<<<<<< HEAD
-=======
-  accept: boolean;
->>>>>>> 9a4edc52
-}
-
-// Contact methods data
-const contactMethods: IContactMethod[] = [
-  {
-    icon: <Mail className="w-6 h-6" />,
-    title: "Email",
-    value: "care@medh.co",
-    href: "mailto:care@medh.co",
-    description: "Send us an email anytime"
-  },
-  {
-    icon: <Phone className="w-6 h-6" />,
-    title: "Phone",
-    value: "+91 77108 96496",
-    href: "tel:+917710896496",
-    description: "Call us during business hours"
-  },
-  {
-    icon: <MessageCircle className="w-6 h-6" />,
-    title: "WhatsApp",
-    value: "+91 77180 01580",
-    href: "https://wa.me/917718001580",
-    description: "Chat with us on WhatsApp"
-  }
-];
-
-const ContactMain: React.FC = () => {
-  const { theme } = useTheme();
-  const [mounted, setMounted] = useState<boolean>(false);
-  const [formData, setFormData] = useState<IFormData>({
-    name: "",
-    email: "",
-    subject: "",
-<<<<<<< HEAD
-    message: ""
-  });
-  const [isSubmitting, setIsSubmitting] = useState<boolean>(false);
-  const [isSubmitted, setIsSubmitted] = useState<boolean>(false);
-=======
-    message: "",
-    accept: false
-  });
-  const [isSubmitting, setIsSubmitting] = useState<boolean>(false);
-  const [isSubmitted, setIsSubmitted] = useState<boolean>(false);
-  const [recaptchaValue, setRecaptchaValue] = useState<string | null>(null);
-  const [recaptchaError, setRecaptchaError] = useState<boolean>(false);
->>>>>>> 9a4edc52
-
-  const isDark: boolean = mounted ? theme === 'dark' : false;
-
-  useEffect(() => {
-    setMounted(true);
-  }, []);
-
-  const handleInputChange = (e: React.ChangeEvent<HTMLInputElement | HTMLTextAreaElement>): void => {
-<<<<<<< HEAD
-    const { name, value } = e.target;
-    setFormData(prev => ({
-      ...prev,
-      [name]: value
-    }));
-  };
-
-  const handleSubmit = async (e: React.FormEvent<HTMLFormElement>): Promise<void> => {
-    e.preventDefault();
-    setIsSubmitting(true);
-    
-    // Simulate form submission
-    await new Promise(resolve => setTimeout(resolve, 2000));
-    
-    setIsSubmitting(false);
-    setIsSubmitted(true);
-    
-    // Reset form after 3 seconds
-    setTimeout(() => {
-      setIsSubmitted(false);
-      setFormData({ name: "", email: "", subject: "", message: "" });
-    }, 3000);
-  };
-
-  if (!mounted) {
-    return <div className="min-h-screen bg-white dark:bg-gray-900" />;
-  }
-
-=======
-    const { name, value, type } = e.target;
-    const checked = (e.target as HTMLInputElement).checked;
-    
-    setFormData(prev => ({
-      ...prev,
-      [name]: type === 'checkbox' ? checked : value
-    }));
-  };
-
-  const handleRecaptchaChange = (value: string | null): void => {
-    setRecaptchaValue(value);
-    setRecaptchaError(false);
-  };
-
-  const handleSubmit = async (e: React.FormEvent<HTMLFormElement>): Promise<void> => {
-    e.preventDefault();
-    
-    // Check if terms are accepted
-    if (!formData.accept) {
-      return;
-    }
-
-    // Check if reCAPTCHA is completed
-    if (!recaptchaValue) {
-      setRecaptchaError(true);
-      return;
-    }
-    
-    setIsSubmitting(true);
-    
-    // Simulate form submission
-    await new Promise(resolve => setTimeout(resolve, 2000));
-    
-    setIsSubmitting(false);
-    setIsSubmitted(true);
-    
-    // Reset form after 3 seconds
-    setTimeout(() => {
-      setIsSubmitted(false);
-      setFormData({ name: "", email: "", subject: "", message: "", accept: false });
-      setRecaptchaValue(null);
-      setRecaptchaError(false);
-    }, 3000);
-  };
-
-  if (!mounted) {
-    return <div className="min-h-screen bg-white dark:bg-gray-900" />;
-  }
-
->>>>>>> 9a4edc52
-  return (
-    <div className={`min-h-screen transition-colors duration-300 ${
-      isDark ? 'bg-gray-900' : 'bg-white'
-    }`}>
-      {/* Hero Section */}
-      <section className="relative pt-20 pb-16 px-4 sm:px-6 lg:px-8">
-        <div className="max-w-4xl mx-auto text-center">
-          {/* Badge */}
-          <div className="inline-flex items-center gap-2 px-4 py-2 rounded-full bg-emerald-50 dark:bg-emerald-900/20 text-emerald-600 dark:text-emerald-400 text-sm font-medium mb-6">
-            <MessageCircle className="w-4 h-4" />
-            Get in Touch
-          </div>
-
-          {/* Main Heading */}
-          <h1 className={`text-4xl sm:text-5xl lg:text-6xl font-bold mb-6 leading-tight ${
-            isDark ? 'text-white' : 'text-gray-900'
-          }`}>
-            Let's Start a{' '}
-            <span className="relative">
-              <span className="text-emerald-500">Conversation</span>
-              <svg
-                className="absolute -bottom-2 left-0 w-full h-3 text-emerald-200 dark:text-emerald-800"
-                viewBox="0 0 100 12"
-                fill="currentColor"
-              >
-                <path d="M0 8c30-6 70-6 100 0v4H0z" />
-              </svg>
-            </span>
-          </h1>
-
-          {/* Subtitle */}
-          <p className={`text-lg sm:text-xl max-w-2xl mx-auto leading-relaxed ${
-            isDark ? 'text-gray-300' : 'text-gray-600'
-          }`}>
-            We'd love to hear from you. Send us a message and we'll respond as soon as possible.
-          </p>
-        </div>
-      </section>
-
-      {/* Main Content */}
-      <section className="pb-20 px-4 sm:px-6 lg:px-8">
-        <div className="max-w-6xl mx-auto">
-          <div className="grid lg:grid-cols-2 gap-16 lg:gap-20">
-            
-            {/* Contact Form */}
-            <div className="order-2 lg:order-1">
-              <div className={`rounded-2xl p-8 shadow-sm border ${
-                isDark 
-                  ? 'bg-gray-800 border-gray-700' 
-                  : 'bg-gray-50 border-gray-200'
-              }`}>
-                <h2 className={`text-2xl font-semibold mb-6 ${
-                  isDark ? 'text-white' : 'text-gray-900'
-                }`}>
-                  Send us a message
-                </h2>
-
-                {isSubmitted ? (
-                  <div className="text-center py-12">
-                    <div className="w-16 h-16 bg-emerald-100 dark:bg-emerald-900/30 rounded-full flex items-center justify-center mx-auto mb-4">
-                      <Send className="w-8 h-8 text-emerald-600 dark:text-emerald-400" />
-                    </div>
-                    <h3 className={`text-xl font-semibold mb-2 ${
-                      isDark ? 'text-white' : 'text-gray-900'
-                    }`}>
-                      Message Sent!
-                    </h3>
-                    <p className={`${
-                      isDark ? 'text-gray-300' : 'text-gray-600'
-                    }`}>
-                      Thank you for reaching out. We'll get back to you soon.
-                    </p>
-                  </div>
-                ) : (
-                  <form onSubmit={handleSubmit} className="space-y-6">
-                    <div className="grid sm:grid-cols-2 gap-6">
-                      <div>
-                        <label className={`block text-sm font-medium mb-2 ${
-                          isDark ? 'text-gray-300' : 'text-gray-700'
-                        }`}>
-                          Name
-                        </label>
-                        <input
-                          type="text"
-                          name="name"
-                          value={formData.name}
-                          onChange={handleInputChange}
-                          required
-                          className={`w-full px-4 py-3 rounded-lg border transition-colors focus:outline-none focus:ring-2 focus:ring-emerald-500 ${
-                            isDark
-                              ? 'bg-gray-700 border-gray-600 text-white placeholder-gray-400'
-                              : 'bg-white border-gray-300 text-gray-900 placeholder-gray-500'
-                          }`}
-                          placeholder="Your name"
-                        />
-                      </div>
-                      <div>
-                        <label className={`block text-sm font-medium mb-2 ${
-                          isDark ? 'text-gray-300' : 'text-gray-700'
-                        }`}>
-                          Email
-                        </label>
-                        <input
-                          type="email"
-                          name="email"
-                          value={formData.email}
-                          onChange={handleInputChange}
-                          required
-                          className={`w-full px-4 py-3 rounded-lg border transition-colors focus:outline-none focus:ring-2 focus:ring-emerald-500 ${
-                            isDark
-                              ? 'bg-gray-700 border-gray-600 text-white placeholder-gray-400'
-                              : 'bg-white border-gray-300 text-gray-900 placeholder-gray-500'
-                          }`}
-                          placeholder="your@email.com"
-                        />
-                      </div>
-                    </div>
-
-                    <div>
-                      <label className={`block text-sm font-medium mb-2 ${
-                        isDark ? 'text-gray-300' : 'text-gray-700'
-                      }`}>
-                        Subject
-                      </label>
-                      <input
-                        type="text"
-                        name="subject"
-                        value={formData.subject}
-                        onChange={handleInputChange}
-                        required
-                        className={`w-full px-4 py-3 rounded-lg border transition-colors focus:outline-none focus:ring-2 focus:ring-emerald-500 ${
-                          isDark
-                            ? 'bg-gray-700 border-gray-600 text-white placeholder-gray-400'
-                            : 'bg-white border-gray-300 text-gray-900 placeholder-gray-500'
-                        }`}
-                        placeholder="What's this about?"
-                      />
-                    </div>
-
-                    <div>
-                      <label className={`block text-sm font-medium mb-2 ${
-                        isDark ? 'text-gray-300' : 'text-gray-700'
-                      }`}>
-                        Message
-                      </label>
-                      <textarea
-                        name="message"
-                        value={formData.message}
-                        onChange={handleInputChange}
-                        required
-                        rows={6}
-                        className={`w-full px-4 py-3 rounded-lg border transition-colors focus:outline-none focus:ring-2 focus:ring-emerald-500 resize-none ${
-                          isDark
-                            ? 'bg-gray-700 border-gray-600 text-white placeholder-gray-400'
-                            : 'bg-white border-gray-300 text-gray-900 placeholder-gray-500'
-                        }`}
-                        placeholder="Tell us more about your inquiry..."
-                      />
-                    </div>
-
-<<<<<<< HEAD
-                    <button
-                      type="submit"
-                      disabled={isSubmitting}
-=======
-                    <div className="flex justify-center mt-8">
-                      <CustomReCaptcha
-                        onChange={handleRecaptchaChange}
-                        error={recaptchaError}
-                      />
-                    </div>
-
-                    <div className="flex items-start mt-6">
-                      <div className="flex items-center h-5">
-                        <input
-                          type="checkbox"
-                          name="accept"
-                          id="accept"
-                          checked={formData.accept}
-                          onChange={handleInputChange}
-                          required
-                          className="h-5 w-5 text-emerald-600 bg-gray-50 dark:bg-gray-700 border-2 border-gray-300 dark:border-gray-600 rounded focus:ring-2 focus:ring-emerald-500 focus:ring-offset-2 dark:focus:ring-offset-gray-800 transition-colors cursor-pointer hover:border-emerald-400 dark:hover:border-emerald-500"
-                        />
-                      </div>
-                      <label
-                        htmlFor="accept"
-                        className="ml-3 text-sm text-gray-700 dark:text-gray-300 cursor-pointer select-none"
-                      >
-                        By submitting this form, I accept{' '}
-                        <Link href="/terms-and-services">
-                          <span className="text-emerald-600 dark:text-emerald-400 hover:underline font-medium">
-                            Terms of Service
-                          </span>
-                        </Link>{" "}
-                        &{" "}
-                        <Link href="/privacy-policy">
-                          <span className="text-emerald-600 dark:text-emerald-400 hover:underline font-medium">
-                            Privacy Policy
-                          </span>
-                        </Link>
-                      </label>
-                    </div>
-
-                    <button
-                      type="submit"
-                      disabled={isSubmitting || !formData.accept || !recaptchaValue}
->>>>>>> 9a4edc52
-                      className="w-full bg-emerald-500 hover:bg-emerald-600 disabled:bg-emerald-400 text-white font-semibold py-4 px-6 rounded-lg transition-all duration-200 flex items-center justify-center gap-2 group"
-                    >
-                      {isSubmitting ? (
-                        <>
-                          <div className="w-5 h-5 border-2 border-white border-t-transparent rounded-full animate-spin" />
-                          Sending...
-                        </>
-                      ) : (
-                        <>
-                          Send Message
-                          <ArrowRight className="w-5 h-5 group-hover:translate-x-1 transition-transform" />
-                        </>
-                      )}
-                    </button>
-                  </form>
-                )}
-              </div>
-            </div>
-
-            {/* Contact Information */}
-            <div className="order-1 lg:order-2">
-              <div className="lg:sticky lg:top-8">
-                <h2 className={`text-2xl font-semibold mb-8 ${
-                  isDark ? 'text-white' : 'text-gray-900'
-                }`}>
-                  Get in touch
-                </h2>
-
-                <div className="space-y-6 mb-12">
-                  {contactMethods.map((method, index) => (
-                    <a
-                      key={index}
-                      href={method.href}
-                      className={`block p-6 rounded-xl border transition-all duration-200 hover:scale-105 group ${
-                        isDark
-                          ? 'bg-gray-800 border-gray-700 hover:border-emerald-500'
-                          : 'bg-white border-gray-200 hover:border-emerald-300 hover:shadow-lg'
-                      }`}
-                    >
-                      <div className="flex items-start gap-4">
-                        <div className="flex-shrink-0 w-12 h-12 bg-emerald-100 dark:bg-emerald-900/30 rounded-lg flex items-center justify-center text-emerald-600 dark:text-emerald-400 group-hover:scale-110 transition-transform">
-                          {method.icon}
-                        </div>
-                        <div className="flex-1 min-w-0">
-                          <h3 className={`font-semibold mb-1 ${
-                            isDark ? 'text-white' : 'text-gray-900'
-                          }`}>
-                            {method.title}
-                          </h3>
-                          <p className={`font-medium mb-1 ${
-                            isDark ? 'text-emerald-400' : 'text-emerald-600'
-                          }`}>
-                            {method.value}
-                          </p>
-                          <p className={`text-sm ${
-                            isDark ? 'text-gray-400' : 'text-gray-500'
-                          }`}>
-                            {method.description}
-                          </p>
-                        </div>
-                      </div>
-                    </a>
-                  ))}
-                </div>
-
-                                 {/* Company Information */}
-                 <div className={`p-6 rounded-xl mb-6 ${
-                   isDark ? 'bg-gray-800' : 'bg-gray-50'
-                 }`}>
-                   <h3 className={`font-semibold mb-3 ${
-                     isDark ? 'text-white' : 'text-gray-900'
-                   }`}>
-                     Company Information
-                   </h3>
-                   <div className="space-y-3">
-                     <div>
-                       <p className={`font-medium ${
-                         isDark ? 'text-emerald-400' : 'text-emerald-600'
-                       }`}>
-                         eSampark Tech Solutions Pvt Ltd
-                       </p>
-                     </div>
-                     <div className="flex items-start gap-2">
-                       <MapPin className={`w-4 h-4 mt-0.5 flex-shrink-0 ${
-                         isDark ? 'text-gray-400' : 'text-gray-500'
-                       }`} />
-                       <div>
-                         <p className={`text-sm ${
-                           isDark ? 'text-gray-300' : 'text-gray-600'
-                         }`}>
-                           Mumbai (Maharashtra)
-                         </p>
-                         <p className={`text-sm ${
-                           isDark ? 'text-gray-300' : 'text-gray-600'
-                         }`}>
-                           Gurugram (Delhi NCR)
-                         </p>
-                       </div>
-                     </div>
-                   </div>
-                 </div>
-
-                 {/* Response Time */}
-                 <div className={`p-6 rounded-xl ${
-                   isDark ? 'bg-gray-800' : 'bg-gray-50'
-                 }`}>
-                   <h3 className={`font-semibold mb-3 ${
-                     isDark ? 'text-white' : 'text-gray-900'
-                   }`}>
-                     Response Time
-                   </h3>
-                   <p className={`text-sm leading-relaxed ${
-                     isDark ? 'text-gray-300' : 'text-gray-600'
-                   }`}>
-                     We typically respond to all inquiries within 24 hours during business days. 
-                     For urgent matters, please call us directly.
-                   </p>
-                 </div>
-              </div>
-            </div>
-          </div>
-        </div>
-      </section>
-
-      {/* Bottom CTA */}
-      <section className={`py-16 px-4 sm:px-6 lg:px-8 border-t ${
-        isDark ? 'border-gray-800' : 'border-gray-200'
-      }`}>
-        <div className="max-w-4xl mx-auto text-center">
-          <h2 className={`text-2xl sm:text-3xl font-bold mb-4 ${
-            isDark ? 'text-white' : 'text-gray-900'
-          }`}>
-            Ready to get started?
-          </h2>
-          <p className={`text-lg mb-8 ${
-            isDark ? 'text-gray-300' : 'text-gray-600'
-          }`}>
-            Join thousands of learners who have transformed their careers with Medh.
-          </p>
-          <div className="flex flex-col sm:flex-row gap-4 justify-center">
-            <a
-              href="/courses"
-              className="inline-flex items-center justify-center gap-2 bg-emerald-500 hover:bg-emerald-600 text-white font-semibold py-3 px-6 rounded-lg transition-colors"
-            >
-              Explore Courses
-              <ArrowRight className="w-5 h-5" />
-            </a>
-<<<<<<< HEAD
-            <a
-              href="/about"
-              className={`inline-flex items-center justify-center gap-2 font-semibold py-3 px-6 rounded-lg border transition-colors ${
-                isDark
-                  ? 'border-gray-600 text-gray-300 hover:bg-gray-800'
-                  : 'border-gray-300 text-gray-700 hover:bg-gray-50'
-              }`}
-            >
-              Learn More
-            </a>
-=======
->>>>>>> 9a4edc52
-          </div>
-        </div>
-      </section>
-    </div>
-  );
-};
-
-export default ContactMain;
+"use client";
+
+import React, { useState, useEffect } from "react";
+import { Mail, Phone, MapPin, Send, ArrowRight, MessageCircle } from "lucide-react";
+import { useTheme } from "next-themes";
+import Link from "next/link";
+import CustomReCaptcha from '../../shared/ReCaptcha';
+
+// TypeScript interfaces
+interface IContactMethod {
+  icon: React.ReactNode;
+  title: string;
+  value: string;
+  href: string;
+  description: string;
+}
+
+interface IFormData {
+  name: string;
+  email: string;
+  subject: string;
+  message: string;
+  accept: boolean;
+}
+
+// Contact methods data
+const contactMethods: IContactMethod[] = [
+  {
+    icon: <Mail className="w-6 h-6" />,
+    title: "Email",
+    value: "care@medh.co",
+    href: "mailto:care@medh.co",
+    description: "Send us an email anytime"
+  },
+  {
+    icon: <Phone className="w-6 h-6" />,
+    title: "Phone",
+    value: "+91 77108 96496",
+    href: "tel:+917710896496",
+    description: "Call us during business hours"
+  },
+  {
+    icon: <MessageCircle className="w-6 h-6" />,
+    title: "WhatsApp",
+    value: "+91 77180 01580",
+    href: "https://wa.me/917718001580",
+    description: "Chat with us on WhatsApp"
+  }
+];
+
+const ContactMain: React.FC = () => {
+  const { theme } = useTheme();
+  const [mounted, setMounted] = useState<boolean>(false);
+  const [formData, setFormData] = useState<IFormData>({
+    name: "",
+    email: "",
+    subject: "",
+    message: "",
+    accept: false
+  });
+  const [isSubmitting, setIsSubmitting] = useState<boolean>(false);
+  const [isSubmitted, setIsSubmitted] = useState<boolean>(false);
+  const [recaptchaValue, setRecaptchaValue] = useState<string | null>(null);
+  const [recaptchaError, setRecaptchaError] = useState<boolean>(false);
+
+  const isDark: boolean = mounted ? theme === 'dark' : false;
+
+  useEffect(() => {
+    setMounted(true);
+  }, []);
+
+  const handleInputChange = (e: React.ChangeEvent<HTMLInputElement | HTMLTextAreaElement>): void => {
+    const { name, value, type } = e.target;
+    const checked = (e.target as HTMLInputElement).checked;
+    
+    setFormData(prev => ({
+      ...prev,
+      [name]: type === 'checkbox' ? checked : value
+    }));
+  };
+
+  const handleRecaptchaChange = (value: string | null): void => {
+    setRecaptchaValue(value);
+    setRecaptchaError(false);
+  };
+
+  const handleSubmit = async (e: React.FormEvent<HTMLFormElement>): Promise<void> => {
+    e.preventDefault();
+    
+    // Check if terms are accepted
+    if (!formData.accept) {
+      return;
+    }
+
+    // Check if reCAPTCHA is completed
+    if (!recaptchaValue) {
+      setRecaptchaError(true);
+      return;
+    }
+    
+    setIsSubmitting(true);
+    
+    // Simulate form submission
+    await new Promise(resolve => setTimeout(resolve, 2000));
+    
+    setIsSubmitting(false);
+    setIsSubmitted(true);
+    
+    // Reset form after 3 seconds
+    setTimeout(() => {
+      setIsSubmitted(false);
+      setFormData({ name: "", email: "", subject: "", message: "", accept: false });
+      setRecaptchaValue(null);
+      setRecaptchaError(false);
+    }, 3000);
+  };
+
+  if (!mounted) {
+    return <div className="min-h-screen bg-white dark:bg-gray-900" />;
+  }
+
+  return (
+    <div className={`min-h-screen transition-colors duration-300 ${
+      isDark ? 'bg-gray-900' : 'bg-white'
+    }`}>
+      {/* Hero Section */}
+      <section className="relative pt-20 pb-16 px-4 sm:px-6 lg:px-8">
+        <div className="max-w-4xl mx-auto text-center">
+          {/* Badge */}
+          <div className="inline-flex items-center gap-2 px-4 py-2 rounded-full bg-emerald-50 dark:bg-emerald-900/20 text-emerald-600 dark:text-emerald-400 text-sm font-medium mb-6">
+            <MessageCircle className="w-4 h-4" />
+            Get in Touch
+          </div>
+
+          {/* Main Heading */}
+          <h1 className={`text-4xl sm:text-5xl lg:text-6xl font-bold mb-6 leading-tight ${
+            isDark ? 'text-white' : 'text-gray-900'
+          }`}>
+            Let's Start a{' '}
+            <span className="relative">
+              <span className="text-emerald-500">Conversation</span>
+              <svg
+                className="absolute -bottom-2 left-0 w-full h-3 text-emerald-200 dark:text-emerald-800"
+                viewBox="0 0 100 12"
+                fill="currentColor"
+              >
+                <path d="M0 8c30-6 70-6 100 0v4H0z" />
+              </svg>
+            </span>
+          </h1>
+
+          {/* Subtitle */}
+          <p className={`text-lg sm:text-xl max-w-2xl mx-auto leading-relaxed ${
+            isDark ? 'text-gray-300' : 'text-gray-600'
+          }`}>
+            We'd love to hear from you. Send us a message and we'll respond as soon as possible.
+          </p>
+        </div>
+      </section>
+
+      {/* Main Content */}
+      <section className="pb-20 px-4 sm:px-6 lg:px-8">
+        <div className="max-w-6xl mx-auto">
+          <div className="grid lg:grid-cols-2 gap-16 lg:gap-20">
+            
+            {/* Contact Form */}
+            <div className="order-2 lg:order-1">
+              <div className={`rounded-2xl p-8 shadow-sm border ${
+                isDark 
+                  ? 'bg-gray-800 border-gray-700' 
+                  : 'bg-gray-50 border-gray-200'
+              }`}>
+                <h2 className={`text-2xl font-semibold mb-6 ${
+                  isDark ? 'text-white' : 'text-gray-900'
+                }`}>
+                  Send us a message
+                </h2>
+
+                {isSubmitted ? (
+                  <div className="text-center py-12">
+                    <div className="w-16 h-16 bg-emerald-100 dark:bg-emerald-900/30 rounded-full flex items-center justify-center mx-auto mb-4">
+                      <Send className="w-8 h-8 text-emerald-600 dark:text-emerald-400" />
+                    </div>
+                    <h3 className={`text-xl font-semibold mb-2 ${
+                      isDark ? 'text-white' : 'text-gray-900'
+                    }`}>
+                      Message Sent!
+                    </h3>
+                    <p className={`${
+                      isDark ? 'text-gray-300' : 'text-gray-600'
+                    }`}>
+                      Thank you for reaching out. We'll get back to you soon.
+                    </p>
+                  </div>
+                ) : (
+                  <form onSubmit={handleSubmit} className="space-y-6">
+                    <div className="grid sm:grid-cols-2 gap-6">
+                      <div>
+                        <label className={`block text-sm font-medium mb-2 ${
+                          isDark ? 'text-gray-300' : 'text-gray-700'
+                        }`}>
+                          Name
+                        </label>
+                        <input
+                          type="text"
+                          name="name"
+                          value={formData.name}
+                          onChange={handleInputChange}
+                          required
+                          className={`w-full px-4 py-3 rounded-lg border transition-colors focus:outline-none focus:ring-2 focus:ring-emerald-500 ${
+                            isDark
+                              ? 'bg-gray-700 border-gray-600 text-white placeholder-gray-400'
+                              : 'bg-white border-gray-300 text-gray-900 placeholder-gray-500'
+                          }`}
+                          placeholder="Your name"
+                        />
+                      </div>
+                      <div>
+                        <label className={`block text-sm font-medium mb-2 ${
+                          isDark ? 'text-gray-300' : 'text-gray-700'
+                        }`}>
+                          Email
+                        </label>
+                        <input
+                          type="email"
+                          name="email"
+                          value={formData.email}
+                          onChange={handleInputChange}
+                          required
+                          className={`w-full px-4 py-3 rounded-lg border transition-colors focus:outline-none focus:ring-2 focus:ring-emerald-500 ${
+                            isDark
+                              ? 'bg-gray-700 border-gray-600 text-white placeholder-gray-400'
+                              : 'bg-white border-gray-300 text-gray-900 placeholder-gray-500'
+                          }`}
+                          placeholder="your@email.com"
+                        />
+                      </div>
+                    </div>
+
+                    <div>
+                      <label className={`block text-sm font-medium mb-2 ${
+                        isDark ? 'text-gray-300' : 'text-gray-700'
+                      }`}>
+                        Subject
+                      </label>
+                      <input
+                        type="text"
+                        name="subject"
+                        value={formData.subject}
+                        onChange={handleInputChange}
+                        required
+                        className={`w-full px-4 py-3 rounded-lg border transition-colors focus:outline-none focus:ring-2 focus:ring-emerald-500 ${
+                          isDark
+                            ? 'bg-gray-700 border-gray-600 text-white placeholder-gray-400'
+                            : 'bg-white border-gray-300 text-gray-900 placeholder-gray-500'
+                        }`}
+                        placeholder="What's this about?"
+                      />
+                    </div>
+
+                    <div>
+                      <label className={`block text-sm font-medium mb-2 ${
+                        isDark ? 'text-gray-300' : 'text-gray-700'
+                      }`}>
+                        Message
+                      </label>
+                      <textarea
+                        name="message"
+                        value={formData.message}
+                        onChange={handleInputChange}
+                        required
+                        rows={6}
+                        className={`w-full px-4 py-3 rounded-lg border transition-colors focus:outline-none focus:ring-2 focus:ring-emerald-500 resize-none ${
+                          isDark
+                            ? 'bg-gray-700 border-gray-600 text-white placeholder-gray-400'
+                            : 'bg-white border-gray-300 text-gray-900 placeholder-gray-500'
+                        }`}
+                        placeholder="Tell us more about your inquiry..."
+                      />
+                    </div>
+
+                    <div className="flex justify-center mt-8">
+                      <CustomReCaptcha
+                        onChange={handleRecaptchaChange}
+                        error={recaptchaError}
+                      />
+                    </div>
+
+                    <div className="flex items-start mt-6">
+                      <div className="flex items-center h-5">
+                        <input
+                          type="checkbox"
+                          name="accept"
+                          id="accept"
+                          checked={formData.accept}
+                          onChange={handleInputChange}
+                          required
+                          className="h-5 w-5 text-emerald-600 bg-gray-50 dark:bg-gray-700 border-2 border-gray-300 dark:border-gray-600 rounded focus:ring-2 focus:ring-emerald-500 focus:ring-offset-2 dark:focus:ring-offset-gray-800 transition-colors cursor-pointer hover:border-emerald-400 dark:hover:border-emerald-500"
+                        />
+                      </div>
+                      <label
+                        htmlFor="accept"
+                        className="ml-3 text-sm text-gray-700 dark:text-gray-300 cursor-pointer select-none"
+                      >
+                        By submitting this form, I accept{' '}
+                        <Link href="/terms-and-services">
+                          <span className="text-emerald-600 dark:text-emerald-400 hover:underline font-medium">
+                            Terms of Service
+                          </span>
+                        </Link>{" "}
+                        &{" "}
+                        <Link href="/privacy-policy">
+                          <span className="text-emerald-600 dark:text-emerald-400 hover:underline font-medium">
+                            Privacy Policy
+                          </span>
+                        </Link>
+                      </label>
+                    </div>
+
+                    <button
+                      type="submit"
+                      disabled={isSubmitting || !formData.accept || !recaptchaValue}
+                      className="w-full bg-emerald-500 hover:bg-emerald-600 disabled:bg-emerald-400 text-white font-semibold py-4 px-6 rounded-lg transition-all duration-200 flex items-center justify-center gap-2 group"
+                    >
+                      {isSubmitting ? (
+                        <>
+                          <div className="w-5 h-5 border-2 border-white border-t-transparent rounded-full animate-spin" />
+                          Sending...
+                        </>
+                      ) : (
+                        <>
+                          Send Message
+                          <ArrowRight className="w-5 h-5 group-hover:translate-x-1 transition-transform" />
+                        </>
+                      )}
+                    </button>
+                  </form>
+                )}
+              </div>
+            </div>
+
+            {/* Contact Information */}
+            <div className="order-1 lg:order-2">
+              <div className="lg:sticky lg:top-8">
+                <h2 className={`text-2xl font-semibold mb-8 ${
+                  isDark ? 'text-white' : 'text-gray-900'
+                }`}>
+                  Get in touch
+                </h2>
+
+                <div className="space-y-6 mb-12">
+                  {contactMethods.map((method, index) => (
+                    <a
+                      key={index}
+                      href={method.href}
+                      className={`block p-6 rounded-xl border transition-all duration-200 hover:scale-105 group ${
+                        isDark
+                          ? 'bg-gray-800 border-gray-700 hover:border-emerald-500'
+                          : 'bg-white border-gray-200 hover:border-emerald-300 hover:shadow-lg'
+                      }`}
+                    >
+                      <div className="flex items-start gap-4">
+                        <div className="flex-shrink-0 w-12 h-12 bg-emerald-100 dark:bg-emerald-900/30 rounded-lg flex items-center justify-center text-emerald-600 dark:text-emerald-400 group-hover:scale-110 transition-transform">
+                          {method.icon}
+                        </div>
+                        <div className="flex-1 min-w-0">
+                          <h3 className={`font-semibold mb-1 ${
+                            isDark ? 'text-white' : 'text-gray-900'
+                          }`}>
+                            {method.title}
+                          </h3>
+                          <p className={`font-medium mb-1 ${
+                            isDark ? 'text-emerald-400' : 'text-emerald-600'
+                          }`}>
+                            {method.value}
+                          </p>
+                          <p className={`text-sm ${
+                            isDark ? 'text-gray-400' : 'text-gray-500'
+                          }`}>
+                            {method.description}
+                          </p>
+                        </div>
+                      </div>
+                    </a>
+                  ))}
+                </div>
+
+                                 {/* Company Information */}
+                 <div className={`p-6 rounded-xl mb-6 ${
+                   isDark ? 'bg-gray-800' : 'bg-gray-50'
+                 }`}>
+                   <h3 className={`font-semibold mb-3 ${
+                     isDark ? 'text-white' : 'text-gray-900'
+                   }`}>
+                     Company Information
+                   </h3>
+                   <div className="space-y-3">
+                     <div>
+                       <p className={`font-medium ${
+                         isDark ? 'text-emerald-400' : 'text-emerald-600'
+                       }`}>
+                         eSampark Tech Solutions Pvt Ltd
+                       </p>
+                     </div>
+                     <div className="flex items-start gap-2">
+                       <MapPin className={`w-4 h-4 mt-0.5 flex-shrink-0 ${
+                         isDark ? 'text-gray-400' : 'text-gray-500'
+                       }`} />
+                       <div>
+                         <p className={`text-sm ${
+                           isDark ? 'text-gray-300' : 'text-gray-600'
+                         }`}>
+                           Mumbai (Maharashtra)
+                         </p>
+                         <p className={`text-sm ${
+                           isDark ? 'text-gray-300' : 'text-gray-600'
+                         }`}>
+                           Gurugram (Delhi NCR)
+                         </p>
+                       </div>
+                     </div>
+                   </div>
+                 </div>
+
+                 {/* Response Time */}
+                 <div className={`p-6 rounded-xl ${
+                   isDark ? 'bg-gray-800' : 'bg-gray-50'
+                 }`}>
+                   <h3 className={`font-semibold mb-3 ${
+                     isDark ? 'text-white' : 'text-gray-900'
+                   }`}>
+                     Response Time
+                   </h3>
+                   <p className={`text-sm leading-relaxed ${
+                     isDark ? 'text-gray-300' : 'text-gray-600'
+                   }`}>
+                     We typically respond to all inquiries within 24 hours during business days. 
+                     For urgent matters, please call us directly.
+                   </p>
+                 </div>
+              </div>
+            </div>
+          </div>
+        </div>
+      </section>
+
+      {/* Bottom CTA */}
+      <section className={`py-16 px-4 sm:px-6 lg:px-8 border-t ${
+        isDark ? 'border-gray-800' : 'border-gray-200'
+      }`}>
+        <div className="max-w-4xl mx-auto text-center">
+          <h2 className={`text-2xl sm:text-3xl font-bold mb-4 ${
+            isDark ? 'text-white' : 'text-gray-900'
+          }`}>
+            Ready to get started?
+          </h2>
+          <p className={`text-lg mb-8 ${
+            isDark ? 'text-gray-300' : 'text-gray-600'
+          }`}>
+            Join thousands of learners who have transformed their careers with Medh.
+          </p>
+          <div className="flex flex-col sm:flex-row gap-4 justify-center">
+            <a
+              href="/courses"
+              className="inline-flex items-center justify-center gap-2 bg-emerald-500 hover:bg-emerald-600 text-white font-semibold py-3 px-6 rounded-lg transition-colors"
+            >
+              Explore Courses
+              <ArrowRight className="w-5 h-5" />
+            </a>
+          </div>
+        </div>
+      </section>
+    </div>
+  );
+};
+
+export default ContactMain;