"use client";

import React, { useState, useEffect } from "react";
import Image from "next/image";
import { motion } from "framer-motion";
import { 
  Calendar, 
  Clock, 
  Video, 
  Play, 
  Users,
  ExternalLink,
  Search,
  Filter,
  CalendarDays,
  AlertCircle,
  RefreshCw
} from "lucide-react";
import useGetQuery from "@/hooks/getQuery.hook";
import { apiUrls } from "@/apis";
import { toast } from "react-toastify";

// Default course image
import defaultCourseImage from "@/assets/images/courses/Ai&Ml.jpeg";

// TypeScript interfaces for proper type safety
interface IInstructor {
  _id: string;
  name: string;
  full_name?: string;
  email?: string;
  image?: string;
  avatar?: string;
}

interface ICourseDetails {
  _id: string;
  course_title?: string;
  course_image?: string;
  course_category?: string;
}

interface ILiveClass {
  _id: string;
  meet_title?: string;
  title?: string;
  course_name?: string;
  course_title?: string;
  date: string;
  time: string;
  start_time?: string;
  end_time?: string;
  meet_link?: string;
  meetingLink?: string;
  zoom_link?: string;
  status?: 'scheduled' | 'live' | 'ended' | 'cancelled';
  participants?: number;
  maxParticipants?: number;
  max_participants?: number;
  instructor?: IInstructor;
  instructor_id?: string;
  instructor_name?: string;
  courseDetails?: ICourseDetails;
  course_id?: string;
  description?: string;
  duration?: number;
  meeting_id?: string;
  createdAt?: string;
  updatedAt?: string;
}

interface ILiveClassesResponse {
  success: boolean;
  message: string;
  data: {
    meetings: ILiveClass[];
    upcoming_meetings?: ILiveClass[];
    live_meetings?: ILiveClass[];
    total?: number;
    page?: number;
    limit?: number;
  };
}

interface ILiveClassStats {
  totalMeetings: number;
  liveMeetings: number;
  upcomingMeetings: number;
  completedMeetings: number;
}

const JoinLiveMain: React.FC = () => {
  const [liveClasses, setLiveClasses] = useState<ILiveClass[]>([]);
  const [studentId, setStudentId] = useState<string | null>(null);
  const [stats, setStats] = useState<ILiveClassStats>({
    totalMeetings: 0,
    liveMeetings: 0,
    upcomingMeetings: 0,
    completedMeetings: 0
  });
  const { getQuery, loading } = useGetQuery<ILiveClassesResponse>();
  const [searchTerm, setSearchTerm] = useState<string>("");
  const [filterStatus, setFilterStatus] = useState<string>("all");
  const [error, setError] = useState<string | null>(null);
  const [refreshing, setRefreshing] = useState<boolean>(false);

  // Animation variants
  const containerVariants = {
    hidden: { opacity: 0 },
    visible: {
      opacity: 1,
      transition: {
        duration: 0.5,
        staggerChildren: 0.1
      }
    }
  };

  const itemVariants = {
    hidden: { opacity: 0, y: 20 },
    visible: {
      opacity: 1,
      y: 0,
      transition: { duration: 0.4 }
    }
  };

  // Fetch student ID from localStorage on mount
  useEffect(() => {
    if (typeof window !== "undefined") {
      const storedUserId = localStorage.getItem("userId");
      if (storedUserId) {
        setStudentId(storedUserId);
      } else {
        setError("No student ID found. Please log in again.");
        console.error("No student ID found in localStorage");
      }
    }
  }, []);

  // Fetch live classes from API
  const fetchLiveClasses = async () => {
    if (!studentId) return;

    setError(null);
    
    try {
      // Try the main student meetings endpoint first
      getQuery({
        url: apiUrls.onlineMeeting.getMeetingByStudentId + `/${studentId}`,
        onSuccess: (response: ILiveClassesResponse | ILiveClass[]) => {
          let meetings: ILiveClass[] = [];
          
          // Handle different response formats
          if (Array.isArray(response)) {
            meetings = response;
          } else if (response.data) {
            meetings = response.data.meetings || response.data.upcoming_meetings || [];
          }
          
          console.log("Fetched live classes:", meetings);
          setLiveClasses(meetings);
          
          // Calculate stats
          const currentTime = new Date();
          const stats = meetings.reduce((acc, meeting) => {
            const meetingDateTime = new Date(`${meeting.date}T${meeting.time}`);
            const minutesDiff = Math.floor((meetingDateTime.getTime() - currentTime.getTime()) / (1000 * 60));
            
            acc.totalMeetings++;
            if (minutesDiff >= -60 && minutesDiff <= 10) {
              acc.liveMeetings++;
            } else if (minutesDiff > 10) {
              acc.upcomingMeetings++;
            } else {
              acc.completedMeetings++;
            }
            
            return acc;
          }, { totalMeetings: 0, liveMeetings: 0, upcomingMeetings: 0, completedMeetings: 0 });
          
          setStats(stats);
        },
        onFail: (err) => {
          console.error("Error fetching live classes:", err);
          const errorMessage = err?.response?.data?.message || err?.message || "Failed to fetch live classes";
          setError(errorMessage);
          
          // Only show error toast, don't fall back to mock data
          if (err?.response?.status === 404) {
            toast.info("No live classes found for your account");
            setLiveClasses([]);
          } else {
            toast.error(errorMessage);
          }
        },
      });
    } catch (error) {
      console.error("Unexpected error:", error);
      setError("An unexpected error occurred while fetching live classes");
      toast.error("Failed to load live classes");
    }
  };

  // Fetch upcoming meetings as fallback
  const fetchUpcomingMeetings = async () => {
    if (!studentId) return;

    try {
      getQuery({
        url: apiUrls.onlineMeeting.getUpcomingMeetingsForStudent(studentId, { showAllUpcoming: true }),
        onSuccess: (response: ILiveClassesResponse | ILiveClass[]) => {
          let meetings: ILiveClass[] = [];
          
          if (Array.isArray(response)) {
            meetings = response;
          } else if (response.data) {
            meetings = response.data.meetings || response.data.upcoming_meetings || [];
          }
          
          console.log("Fetched upcoming meetings:", meetings);
          setLiveClasses(meetings);
          setError(null);
        },
        onFail: (err) => {
          console.error("Error fetching upcoming meetings:", err);
          // If both endpoints fail, show final error
          if (liveClasses.length === 0) {
            const errorMessage = "Unable to load live classes. Please try again later.";
            setError(errorMessage);
          }
        },
      });
    } catch (error) {
      console.error("Error in fetchUpcomingMeetings:", error);
    }
  };

  // Initial data fetch
  useEffect(() => {
    if (studentId) {
      fetchLiveClasses();
    }
  }, [studentId]);

  // Handler for refreshing data
  const handleRefresh = async () => {
    setRefreshing(true);
    await fetchLiveClasses();
    
    // If main endpoint fails, try upcoming meetings endpoint
    setTimeout(async () => {
      if (error && liveClasses.length === 0) {
        await fetchUpcomingMeetings();
      }
      setRefreshing(false);
    }, 1000);
  };

  // Handler for joining a live class
  const handleJoinClass = (liveClass: ILiveClass) => {
    // Normalize class properties (API might return different property names)
    const meetLink = liveClass.meet_link || liveClass.meetingLink || liveClass.zoom_link;
    const classTitle = liveClass.meet_title || liveClass.title || liveClass.course_title || liveClass.course_name;
    
    if (!meetLink) {
      toast.error("Meeting link not available for this class");
      return;
    }

    // Check if class is happening now or about to start within 10 minutes
    const classDate = liveClass.date;
    const classTime = liveClass.time || liveClass.start_time;
    
    if (!classTime) {
      toast.error("Class time information is not available");
      return;
    }
    
    const classDateTime = new Date(`${classDate}T${classTime}`);
    const currentTime = new Date();
    
    const minutesDifference = Math.floor((classDateTime.getTime() - currentTime.getTime()) / (1000 * 60));

    if (minutesDifference > 10) {
      toast.info(`This class will start in ${minutesDifference} minutes. You can join 10 minutes before the start time.`);
      return;
    } else if (minutesDifference < -60) {
      toast.warning("This class has ended.");
      return;
    }

    try {
      // Open meeting link in new tab
      window.open(meetLink, "_blank", "noopener,noreferrer");
      toast.success(`Joining: ${classTitle}`);
    } catch (error) {
      console.error("Error opening meeting link:", error);
      toast.error("Failed to open meeting link");
    }
  };

  // Filter classes by status and search term
  const filteredClasses = liveClasses.filter(liveClass => {
    const title = liveClass.meet_title || liveClass.title || liveClass.course_title || "";
    const courseName = liveClass.course_name || liveClass.course_title || "";
    const instructorName = liveClass.instructor?.name || liveClass.instructor?.full_name || liveClass.instructor_name || "";
    
    const searchMatch = 
      title.toLowerCase().includes(searchTerm.toLowerCase()) || 
      courseName.toLowerCase().includes(searchTerm.toLowerCase()) ||
      instructorName.toLowerCase().includes(searchTerm.toLowerCase());
    
    if (filterStatus === "all") {
      return searchMatch;
    }
    
    const classDate = liveClass.date;
    const classTime = liveClass.time || liveClass.start_time;
    
    if (!classTime) return false;
    
    const classDateTime = new Date(`${classDate}T${classTime}`);
    const currentTime = new Date();
    
    const minutesDifference = Math.floor((classDateTime.getTime() - currentTime.getTime()) / (1000 * 60));
    
    if (filterStatus === "live" && minutesDifference >= -60 && minutesDifference <= 10) {
      return searchMatch;
    }
    
    if (filterStatus === "upcoming" && minutesDifference > 10) {
      return searchMatch;
    }
    
    return false;
  });

  // Determine class status
  const getClassStatus = (classDate: string, classTime?: string) => {
    if (!classTime) {
      return { status: "unknown", label: "Unknown", color: "bg-gray-500" };
    }
    
    const classDateTime = new Date(`${classDate}T${classTime}`);
    const currentTime = new Date();
    
    const minutesDifference = Math.floor((classDateTime.getTime() - currentTime.getTime()) / (1000 * 60));
    
    if (minutesDifference >= -60 && minutesDifference <= 10) {
      return { status: "live", label: "Live Now", color: "bg-red-500" };
    } else if (minutesDifference > 10) {
      return { status: "upcoming", label: "Upcoming", color: "bg-blue-500" };
    } else {
      return { status: "ended", label: "Ended", color: "bg-gray-500" };
    }
  };

  return (
    <div className="p-4 space-y-6">
<<<<<<< HEAD
      {/* Header with stats and refresh */}
      <div className="flex flex-col lg:flex-row lg:items-center lg:justify-between gap-4 mb-6">
        <div>
          <h1 className="text-2xl font-bold text-gray-900 dark:text-white mb-2">Join Live Classes</h1>
          <div className="flex flex-wrap gap-4 text-sm text-gray-600 dark:text-gray-400">
            <span>Total: {stats.totalMeetings}</span>
            <span className="text-red-600">Live: {stats.liveMeetings}</span>
            <span className="text-blue-600">Upcoming: {stats.upcomingMeetings}</span>
            <span className="text-gray-500">Completed: {stats.completedMeetings}</span>
          </div>
        </div>
        <button
          onClick={handleRefresh}
          disabled={loading || refreshing}
          className="flex items-center gap-2 px-4 py-2 bg-blue-600 text-white rounded-lg hover:bg-blue-700 disabled:opacity-50 disabled:cursor-not-allowed transition-colors"
        >
          <RefreshCw className={`w-4 h-4 ${(loading || refreshing) ? 'animate-spin' : ''}`} />
          Refresh
        </button>
      </div>

      {/* Error display */}
      {error && (
        <div className="bg-red-50 dark:bg-red-900/20 border border-red-200 dark:border-red-800 rounded-lg p-4 flex items-start gap-3">
          <AlertCircle className="w-5 h-5 text-red-600 dark:text-red-400 mt-0.5 flex-shrink-0" />
          <div>
            <h3 className="font-medium text-red-800 dark:text-red-200">Error Loading Live Classes</h3>
            <p className="text-red-700 dark:text-red-300 text-sm mt-1">{error}</p>
            <button
              onClick={handleRefresh}
              className="mt-2 text-sm text-red-800 dark:text-red-200 underline hover:no-underline"
            >
              Try again
            </button>
          </div>
        </div>
      )}

=======
>>>>>>> 9a2e9eb8
      {/* Search and filters */}
      <div className="flex flex-col md:flex-row gap-4 mb-6">
        <div className="relative w-full md:w-1/2">
          <Search className="absolute left-3 top-1/2 transform -translate-y-1/2 text-gray-400" size={18} />
          <input
            type="text"
            placeholder="Search by class title, course, or instructor"
            className="pl-10 pr-4 py-2 w-full rounded-lg border border-gray-300 dark:border-gray-600 bg-white dark:bg-gray-800 text-gray-900 dark:text-white focus:ring-2 focus:ring-blue-500 focus:border-blue-500 focus:outline-none"
            value={searchTerm}
            onChange={(e) => setSearchTerm(e.target.value)}
          />
        </div>
        <div className="flex gap-2">
          <button
            className={`px-4 py-2 rounded-lg flex items-center gap-2 transition-colors ${
              filterStatus === 'all' 
                ? 'bg-gray-800 dark:bg-gray-600 text-white' 
                : 'bg-gray-200 dark:bg-gray-700 text-gray-800 dark:text-gray-200 hover:bg-gray-300 dark:hover:bg-gray-600'
            }`}
            onClick={() => setFilterStatus('all')}
          >
            <Filter size={16} />
            All ({stats.totalMeetings})
          </button>
          <button
            className={`px-4 py-2 rounded-lg flex items-center gap-2 transition-colors ${
              filterStatus === 'live' 
                ? 'bg-red-600 text-white' 
                : 'bg-gray-200 dark:bg-gray-700 text-gray-800 dark:text-gray-200 hover:bg-red-100 dark:hover:bg-red-900/20'
            }`}
            onClick={() => setFilterStatus('live')}
          >
            <Video size={16} />
            Live ({stats.liveMeetings})
          </button>
          <button
            className={`px-4 py-2 rounded-lg flex items-center gap-2 transition-colors ${
              filterStatus === 'upcoming' 
                ? 'bg-blue-600 text-white' 
                : 'bg-gray-200 dark:bg-gray-700 text-gray-800 dark:text-gray-200 hover:bg-blue-100 dark:hover:bg-blue-900/20'
            }`}
            onClick={() => setFilterStatus('upcoming')}
          >
            <CalendarDays size={16} />
            Upcoming ({stats.upcomingMeetings})
          </button>
        </div>
      </div>

      {/* Live classes list */}
      {loading ? (
        <div className="flex justify-center items-center h-64">
          <div className="animate-spin rounded-full h-12 w-12 border-t-2 border-b-2 border-blue-500"></div>
        </div>
      ) : filteredClasses.length > 0 ? (
        <motion.div 
          className="grid grid-cols-1 md:grid-cols-2 lg:grid-cols-3 gap-6"
          variants={containerVariants}
          initial="hidden"
          animate="visible"
        >
          {filteredClasses.map((liveClass) => {
            const status = getClassStatus(liveClass.date, liveClass.time || liveClass.start_time);
            const instructor = liveClass.instructor;
            const courseName = liveClass.course_name || liveClass.course_title || "Course";
            const classTitle = liveClass.meet_title || liveClass.title || courseName;
            
            return (
              <motion.div
                key={liveClass._id}
                className="bg-white dark:bg-gray-800 rounded-xl shadow-md overflow-hidden border border-gray-100 dark:border-gray-700 hover:shadow-lg transition-shadow"
                variants={itemVariants}
              >
                <div className="relative h-40 bg-gray-200 dark:bg-gray-700">
                  <Image
                    src={liveClass.courseDetails?.course_image || defaultCourseImage}
                    alt={classTitle}
                    className="object-cover"
                    fill
                  />
                  <div className={`absolute top-3 right-3 ${status.color} text-white text-xs font-semibold px-3 py-1 rounded-full`}>
                    {status.label}
                  </div>
                </div>
                <div className="p-5">
                  <h3 className="text-lg font-semibold mb-2 line-clamp-2 text-gray-900 dark:text-white">
                    {classTitle}
                  </h3>
                  <p className="text-gray-600 dark:text-gray-400 mb-4 line-clamp-1">
                    {courseName}
                  </p>
                  
                  <div className="space-y-2 mb-4">
                    <div className="flex items-center text-sm text-gray-500 dark:text-gray-400">
                      <Calendar className="w-4 h-4 mr-2" />
                      <span>{new Date(liveClass.date).toLocaleDateString()}</span>
                    </div>
                    <div className="flex items-center text-sm text-gray-500 dark:text-gray-400">
                      <Clock className="w-4 h-4 mr-2" />
                      <span>{liveClass.time || liveClass.start_time}</span>
                    </div>
                    {instructor && (
                      <div className="flex items-center text-sm text-gray-500 dark:text-gray-400">
                        <Users className="w-4 h-4 mr-2" />
                        <span>Instructor: {instructor.name || instructor.full_name}</span>
                      </div>
                    )}
                    {(liveClass.participants !== undefined || liveClass.maxParticipants || liveClass.max_participants) && (
                      <div className="flex items-center text-sm text-gray-500 dark:text-gray-400">
                        <Users className="w-4 h-4 mr-2" />
                        <span>
                          {liveClass.participants || 0}/{liveClass.maxParticipants || liveClass.max_participants || 'N/A'} Participants
                        </span>
                      </div>
                    )}
                  </div>
                  
                  <button
                    className={`w-full flex items-center justify-center gap-2 py-2 px-4 rounded-lg transition-colors ${
                      status.status === "live" 
                        ? "bg-red-600 hover:bg-red-700 text-white" 
                        : status.status === "upcoming" 
                          ? "bg-blue-600 hover:bg-blue-700 text-white"
                          : "bg-gray-400 text-white cursor-not-allowed"
                    }`}
                    onClick={() => handleJoinClass(liveClass)}
                    disabled={status.status === "ended"}
                  >
                    {status.status === "live" ? (
                      <>
                        <Play className="w-4 h-4" />
                        Join Now
                      </>
                    ) : status.status === "upcoming" ? (
                      <>
                        <ExternalLink className="w-4 h-4" />
                        Join When Available
                      </>
                    ) : (
                      <>
                        <Video className="w-4 h-4" />
                        Class Ended
                      </>
                    )}
                  </button>
                </div>
              </motion.div>
            );
          })}
        </motion.div>
      ) : (
        <div className="flex flex-col items-center justify-center h-64 text-center">
          <Video className="w-12 h-12 text-gray-400 mb-4" />
          <h3 className="text-xl font-medium text-gray-700 dark:text-gray-300 mb-2">
            {error ? "Unable to load live classes" : "No live classes found"}
          </h3>
          <p className="text-gray-500 dark:text-gray-400 max-w-md">
            {error ? (
              "Please check your internet connection and try refreshing the page."
            ) : searchTerm ? (
              "No classes match your search criteria. Try a different search term."
            ) : filterStatus !== "all" ? (
              `No ${filterStatus} classes available right now. Check back later or view all classes.`
            ) : (
              "You don't have any scheduled live classes at the moment. Check back later or contact your instructor."
            )}
          </p>
          {!error && (
            <button
              onClick={handleRefresh}
              className="mt-4 px-4 py-2 bg-blue-600 text-white rounded-lg hover:bg-blue-700 transition-colors"
            >
              Refresh Classes
            </button>
          )}
        </div>
      )}
    </div>
  );
};

export default JoinLiveMain; <|MERGE_RESOLUTION|>--- conflicted
+++ resolved
@@ -358,7 +358,6 @@
 
   return (
     <div className="p-4 space-y-6">
-<<<<<<< HEAD
       {/* Header with stats and refresh */}
       <div className="flex flex-col lg:flex-row lg:items-center lg:justify-between gap-4 mb-6">
         <div>
@@ -396,9 +395,6 @@
           </div>
         </div>
       )}
-
-=======
->>>>>>> 9a2e9eb8
       {/* Search and filters */}
       <div className="flex flex-col md:flex-row gap-4 mb-6">
         <div className="relative w-full md:w-1/2">
