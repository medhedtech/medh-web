"use client";
import React, { useEffect, useRef, useState } from "react";
import { FaCalendarAlt, FaClock } from "react-icons/fa";
import DatePicker from "react-datepicker";
import "react-datepicker/dist/react-datepicker.css";
import TimePicker from "rc-time-picker";
import "rc-time-picker/assets/index.css";
import "@/assets/css/popup.css";
import usePostQuery from "@/hooks/postQuery.hook";
import useGetQuery from "@/hooks/getQuery.hook";
import { useForm } from "react-hook-form";
import * as yup from "yup";
import { yupResolver } from "@hookform/resolvers/yup";
import { toast } from "react-toastify";
import Preloader from "@/components/shared/others/Preloader";
import { apiUrls } from "@/apis";
import moment from "moment";
import { FaShare } from "react-icons/fa";
import Image from "next/image";

// Validation Schema
const schema = yup.object({
  category: yup.string().required("Course Category is required"),
  course_name: yup.string().required("Course name is required"),
  meet_link: yup.string().required("Meet link is required"),
  meet_title: yup.string().required("Meet title is required"),
  time: yup.string().required("Please select the time."),
  date: yup.date().required("Date is required"),
});

const getTimeDifference = (meetingDate, meetingTime) => {
  const now = moment();
  const meetingMoment = moment(
    `${meetingDate} ${meetingTime}`,
    "YYYY-MM-DD HH:mm"
  );
  const diffMinutes = meetingMoment.diff(now, "minutes");

  if (diffMinutes > 1440) {
    // More than 24 hours, calculate in days
    const diffDays = Math.ceil(diffMinutes / 1440);
    return `Starts in ${diffDays} day${diffDays > 1 ? "s" : ""}`;
  } else if (diffMinutes > 0) {
    // Less than 24 hours, calculate in minutes
    return `Starts in ${diffMinutes} minutes`;
  } else if (diffMinutes === 0) {
    return "Meeting is starting now!";
  } else {
    return "Meeting has already started.";
  }
};

const OnlineMeeting = () => {
  const { postQuery, loading } = usePostQuery();
  const { getQuery } = useGetQuery();
  const [isModalOpen, setIsModalOpen] = useState(false);
  const [selectedDate, setSelectedDate] = useState();
  const [selectedTime, setSelectedTime] = useState();
  const [meeting, setMeeting] = useState([]);
  const [courses, setCourses] = useState([]);
  const [isCopied, setIsCopied] = useState(false);
  const [copiedCardId, setCopiedCardId] = useState(null);
  const [updateStatus, setUpdateStatus] = useState(false);
  const [categories, setCategories] = useState([]);
  const [selectedCategory, setSelectedCategory] = useState();
  const [filteredCourses, setFilteredCourses] = useState([]);
  const [selectedCourseId, setSelectedCourseId] = useState();
  const [enrolledStudents, setEnrolledStudents] = useState([]);
  const [selectedStudents, setSelectedStudents] = useState([]);
  const [fetchAgain, setFetchAgain] = useState(false);
<<<<<<< HEAD
  const [searchQuery, setSearchQuery] = useState("");
=======
  const [searchTerm, setSearchTerm] = useState("");
  const dropdownRef = useRef(null);
  const [dropdownOpen, setDropdownOpen] = useState(false);
  const [selected, setSelected] = useState("");
  const courseDropdownRef = useRef(null);
  const [courseDropdownOpen, setCourseDropdownOpen] = useState(false);
  const [selectedCourse, setSelectedCourse] = useState("");
>>>>>>> 5cba2cf7

  const {
    register,
    handleSubmit,
    formState: { errors },
    setValue,
    reset,
  } = useForm({
    resolver: yupResolver(schema),
  });

  // Format date to DD-MM-YYYY
  const formatDate = (date) => {
    const options = { day: "2-digit", month: "2-digit", year: "numeric" };
    return new Date(date).toLocaleDateString("en-GB", options);
  };

  useEffect(() => {
    const storedData = localStorage.getItem("courseData");
    if (storedData) {
      setCourseData(JSON.parse(storedData));
    }

    const handleClickOutside = (event) => {
      if (dropdownRef.current && !dropdownRef.current.contains(event.target)) {
        setDropdownOpen(false);
      }
      if (
        courseDropdownRef.current &&
        !courseDropdownRef.current.contains(event.target)
      ) {
        setCourseDropdownOpen(false);
      }
    };
    document.addEventListener("mousedown", handleClickOutside);
    fetchAllCategories();
    return () => {
      document.removeEventListener("mousedown", handleClickOutside);
    };
  }, []);

  const fetchAllCategories = () => {
    try {
      getQuery({
        url: apiUrls?.categories?.getAllCategories,
        onSuccess: (res) => {
          setCategories(res.data);
          console.log("All categories", res);
        },
        onFail: (err) => {
          console.error("Failed to fetch categories: ", err);
        },
      });
    } catch (err) {
      console.error("Error fetching categories: ", err);
    }
  };

  const toggleDropdown = (e) => {
    e.preventDefault();
    setDropdownOpen((prev) => !prev);
  };

  const selectCategory = (categoryName) => {
    setSelected(categoryName);
    setValue("category", categoryName);
    setDropdownOpen(false);
    setSearchTerm("");
  };
  const toggleCourseDropdown = (e) => {
    e.preventDefault();
    setCourseDropdownOpen((prev) => !prev);
  };

  const selectCourse = (courseName) => {
    setSelectedCourse(courseName);
    setValue("course_name", courseName);
    setCourseDropdownOpen(false);
    // setSearchTerm("");
  };

  const filteredCategories = categories?.filter((category) =>
    category.category_name.toLowerCase().includes(searchTerm.toLowerCase())
  );

  useEffect(() => {
    // Fetch course categories and course names when the component mounts
    const fetchInitialData = async () => {
      try {
        // Fetch categories
        await getQuery({
          url: apiUrls?.categories?.getAllCategories,
          onSuccess: (data) => {
            setCategories(data.data);
            console.log("Categories: ", data.data);
          },
          onFail: (err) => {
            console.error("Error fetching categories", err);
          },
        });

        // Fetch courses
        await getQuery({
          url: apiUrls?.courses?.getAllCourses,
          onSuccess: (data) => {
            setCourses(data);
            console.log("Courses: ", data);
          },
          onFail: (err) => {
            console.error(
              "API error:",
              err instanceof Error ? err.message : err
            );
          },
        });
      } catch (error) {
        console.error("Failed to fetch initial data:", error);
      }
    };

    fetchInitialData();
    setFetchAgain(false);
  }, [fetchAgain]);

  useEffect(() => {
    if (!selectedCategory) {
      // Clear everything if no category is selected
      setFilteredCourses([]);
      setEnrolledStudents([]);
      setSelectedCourseId();
      console.log("No category selected, clearing states.");
      return; // Exit early
    }

    console.log("Selected Category: ", selectedCategory);

    // Reset dependent states
    setFilteredCourses([]);
    setEnrolledStudents([]);
    setSelectedCourseId();

    // Filter courses based on the selected category
    const filteredCourses = courses.filter(
      (course) => course.category === selectedCategory
    );
    setFilteredCourses(filteredCourses);

    console.log("Filtered Courses: ", filteredCourses);
  }, [selectedCategory, courses]);

  useEffect(() => {
    // Fetch enrolled students when a course is selected
    const fetchEnrolledStudents = async () => {
      try {
        await getQuery({
          url: `${apiUrls?.EnrollCourse?.getEnrolledStudentsByCourseId}/${selectedCourseId}`,
          onSuccess: (data) => {
            const enrolledStudents = data.map((s) => s.student_id);
            console.log("Enrolled Students: ", enrolledStudents);
            setEnrolledStudents(enrolledStudents);
          },
          onFail: (err) => {
            console.error("Error fetching enrolled students: ", err);
          },
        });
      } catch (err) {
        console.error("Error fetching enrolled students: ", err);
      }
    };

    if (selectedCourseId) {
      console.log("Selected Course ID: ", selectedCourseId);

      // Reset enrolled students before fetching
      setEnrolledStudents([]);
      fetchEnrolledStudents();
    }
  }, [selectedCourseId]);

  useEffect(() => {
    const fetchMeetings = async () => {
      try {
        await getQuery({
          url: apiUrls?.onlineMeeting?.getAllMeetings,
          onSuccess: (data) => {
            setMeeting(data);
          },
          onFail: (err) => {
            console.error(
              "API error:",
              err instanceof Error ? err.message : err
            );
          },
        });
      } catch (error) {
        console.error("Failed to fetch courses:", error);
      }
    };

    fetchMeetings();
  }, [updateStatus]);

  const onSubmit = async (data) => {
    try {
      await postQuery({
        url: apiUrls?.onlineMeeting?.createMeeting,
        postData: {
          category: data.category,
          course_name: filteredCourses.find(
            (course) => course._id === selectedCourseId
          ).course_title,
          students: selectedStudents || [],
          meet_link: data.meet_link,
          meet_title: data.meet_title,
          time: selectedTime ? selectedTime.format("HH:mm") : null,
          date: selectedDate ? moment(selectedDate).format("YYYY-MM-DD") : null,
        },
        onSuccess: () => {
          toast.success("Meeting scheduled successfully!");
          reset();
          setSelectedDate(null);
          setSelectedTime(null);
          closeModal();
          setUpdateStatus((prev) => !prev);
          resetStates();
          setFetchAgain(true);
        },
        onFail: () => {
          toast.error("Error scheduling meeting.");
        },
      });
    } catch (error) {
      console.error("An error occurred:", error);
      toast.error("An unexpected error occurred. Please try again.");
    }
  };

  const resetStates = () => {
    setCategories([]);
    setSelectedCategory();
    setFilteredCourses([]);
    setSelectedCourseId();
    setEnrolledStudents([]);
    setSelectedStudents([]);
    setSelected("");
    setSelectedCourse("");
  };

  const openModal = () => setIsModalOpen(true);
  const closeModal = () => {
    setIsModalOpen(false);
    resetStates();
  };

  const handleDateChange = (date) => {
    setSelectedDate(date);
    setValue("date", date);
  };

  const handleTimeChange = (time) => {
    setSelectedTime(time);
    setValue("time", time ? time.format("HH:mm") : "");
  };

  const handleCopy = async (cardId, link) => {
    try {
      await navigator.clipboard.writeText(link);
      setCopiedCardId(cardId);
      setIsCopied(true);
      setTimeout(() => {
        setIsCopied(false);
        setCopiedCardId(null);
      }, 2000);
    } catch (error) {
      console.error("Failed to copy:", error);
    }
  };

  const handleShare = async (meetingLink) => {
    if (navigator.share) {
      try {
        await navigator.share({
          title: "Join the Meeting",
          text: "Here's the link to join the meeting:",
          url: meetingLink,
        });
        console.log("Successfully shared!");
      } catch (error) {
        console.error("Error sharing:", error);
      }
    } else {
      try {
        await navigator.clipboard.writeText(meetingLink);
        alert("Link copied to clipboard!");
      } catch (error) {
        console.error("Error copying link:", error);
      }
    }
  };

  // Function to handle search input change
  const handleSearchChange = (e) => {
    setSearchQuery(e.target.value);
  };

  // Filter meetings based on the search query
  const filteredMeetings = meeting.filter((m) => {
    const lowerCaseQuery = searchQuery.toLowerCase();
    return (
      m.meet_title?.toLowerCase().includes(lowerCaseQuery) ||
      m.course_name?.toLowerCase().includes(lowerCaseQuery) ||
      moment(m.date).format("DD-MM-YYYY").includes(lowerCaseQuery)
    );
  });

  if (loading) return <Preloader />;

  return (
    <div className="min-h-screen dark:bg-inherit bg-gray-100 flex flex-col justify-start font-Poppins pt-8">
      <div className="bg-white dark:bg-inherit dark:text-white dark:border shadow-lg rounded-lg w-full max-w-6xl p-6 sm:p-8 md:p-10 mx-auto">
        <div className="flex justify-between items-center mb-6">
          <h2 className="text-2xl font-semibold">Online Meeting</h2>
          <div className="flex justify-end space-x-4">
            <input
              type="text"
              placeholder="Search meetings..."
              value={searchQuery}
              onChange={handleSearchChange}
              className="border border-gray-300 dark:bg-inherit dark:text-white rounded-lg px-4 py-2 text-sm focus:outline-none"
            />
            <button
              className="bg-customGreen text-white px-4 py-2 rounded-lg hover:bg-customGreen"
              onClick={openModal}
            >
              + Create Meeting
            </button>
          </div>
        </div>

        {/* Meetings List */}
        <div className="grid grid-cols-1 sm:grid-cols-4 lg:grid-cols-3 gap-8">
          {filteredMeetings.length > 0 ? (
            filteredMeetings.map((meeting, index) => (
              <div
                key={index}
                className="bg-gray-50 dark:bg-inherit p-4 rounded-lg shadow-md border border-gray-200 w-[298.2px] h-[281.8px] flex flex-col"
              >
                <h3 className="text-lg font-semibold mb-2">
                  Meeting Title: {meeting.meet_title}
                </h3>
                {meeting.time && (
                  <p className="text-customGreen text-sm mb-2 flex items-center">
                    <svg
                      width="13"
                      height="14"
                      viewBox="0 0 13 14"
                      fill="none"
                      xmlns="http://www.w3.org/2000/svg"
                      className="mr-1"
                    >
                      <path
                        d="M6.30078 11.3016C8.61078 11.3016 10.5008 9.41156 10.5008 7.10156C10.5008 4.79156 8.61078 2.90156 6.30078 2.90156C3.99078 2.90156 2.10078 4.79156 2.10078 7.10156C2.10078 9.41156 3.99078 11.3016 6.30078 11.3016ZM6.30078 1.85156C9.18828 1.85156 11.5508 4.21406 11.5508 7.10156C11.5508 9.98906 9.18828 12.3516 6.30078 12.3516C3.41328 12.3516 1.05078 9.98906 1.05078 7.10156C1.05078 4.21406 3.41328 1.85156 6.30078 1.85156ZM8.92578 8.09906L8.55828 8.78156L5.77578 7.25906V4.47656H6.56328V6.78656L8.92578 8.09906Z"
                        fill="#7ECA9D"
                      />
                    </svg>
                    <div className="ml-2">
                      {getTimeDifference(meeting.date, meeting.time)}
                    </div>
                  </p>
                )}
                <div className="flex items-center text-gray-600 text-sm mt-6 mb-2">
                  <FaCalendarAlt className="mr-2" />
                  <span>{formatDate(meeting.date)}</span>
                </div>
                <div className="flex items-center text-gray-600 text-sm mb-4">
                  <FaClock className="mr-2" />
                  <span>
                    <span>
                      {meeting.time} -{" "}
                      {moment(meeting.time, "HH:mm")
                        .clone()
                        .add(1, "hour")
                        .format("HH:mm")}
                    </span>
                  </span>
                </div>

                <div className="flex items-center justify-center gap-4 text-customGreen text-sm mt-auto">
                  <button
                    className="flex items-center gap-1 hover:text-customGreen"
                    onClick={() => handleCopy(meeting._id, meeting.meet_link)}
                  >
                    <svg
                      width="21"
                      height="21"
                      viewBox="0 0 21 21"
                      fill="none"
                      xmlns="http://www.w3.org/2000/svg"
                      className={
                        copiedCardId === meeting._id
                          ? "text-gray-400"
                          : "text-customGreen"
                      }
                    >
                      <g clipPath="url(#clip0_269_7570)">
                        <path
                          d="M16.7666 7.37109H8.43327C7.51279 7.37109 6.7666 8.11729 6.7666 9.03776V17.3711C6.7666 18.2916 7.51279 19.0378 8.43327 19.0378H16.7666C17.6871 19.0378 18.4333 18.2916 18.4333 17.3711V9.03776C18.4333 8.11729 17.6871 7.37109 16.7666 7.37109Z"
                          stroke={
                            copiedCardId === meeting._id ? "#D3D3D3" : "#7ECA9D"
                          }
                          strokeWidth="2"
                          strokeLinecap="round"
                          strokeLinejoin="round"
                        />
                        <path
                          d="M15.8008 5.80469L18.4333 9.03719M18.4333 9.03719L14.7008 9.03719M18.4333 9.03719L14.7008 9.03719"
                          stroke={
                            copiedCardId === meeting._id ? "#D3D3D3" : "#7ECA9D"
                          }
                          strokeWidth="2"
                          strokeLinecap="round"
                          strokeLinejoin="round"
                        />
                      </g>
                    </svg>
                    Copy
                  </button>
                  <button
                    className="flex items-center gap-1 hover:text-customGreen"
                    onClick={() => handleShare(meeting.meet_link)}
                  >
                    <FaShare className="text-customGreen" size={17} />
                    Share
                  </button>
                </div>
              </div>
            ))
          ) : (
            <p className="text-gray-600 text-center w-full">
              No meetings found
            </p>
          )}{" "}
        </div>

        {/* Modal */}
        {isModalOpen && (
          <div className="fixed inset-0 flex justify-center items-center bg-gray-700 bg-opacity-50 z-50">
            <div className="bg-white dark:bg-black p-4 max-h-[90vh] overflow-auto rounded-lg w-[400px] md:w-[550px]">
              {/* <div className="flex justify-between items-center mb-2"> */}
              <div className="bg-white dark:bg-black p-4  rounded-lg w-full relative">
                <h3 className="text-2xl font-semibold mb-4">Create Meeting</h3>
                <button
                  className="absolute top-3 right-3 text-gray-500 hover:text-gray-700"
                  onClick={closeModal}
                >
                  X
                </button>
              </div>
              <p className="text-sm mb-4">
                <strong>Create the Link</strong>
                <br />
                1. Go to{" "}
                <a
                  href="https://meet.google.com"
                  target="_blank"
                  className="text-green-500 hover:underline"
                >
                  Google Meet
                </a>{" "}
                and generate a link.
                <br />
                2. Copy the Link and Paste below
              </p>
              <form onSubmit={handleSubmit(onSubmit)}>
                {/* Course Name Dropdown */}
                {/* <div className="mb-4">
                  <label
                    htmlFor="category"
                    className="block text-sm font-medium  text-gray-600 mb-2"
                  >
                    Course Category
                    <span className="text-red-500 ml-1">*</span>
                  </label>
                  <select
                    {...register("category")}
                    className="w-full p-2 border rounded-lg text-gray-600"
                    onChange={(e) => setSelectedCategory(e.target.value)}
                  >
                    <option value="">Select Category</option>
                    {categories &&
                      categories.map((category, index) => (
                        <option key={index} value={category.category_name}>
                          {category.category_name}
                        </option>
                      ))}
                  </select>

                  {errors.category && (
                    <p className="text-red-500 text-xs">
                      {errors.category.message}
                    </p>
                  )}
                </div> */}

                <div className="relative" ref={dropdownRef}>
                  <label
                    htmlFor="category"
                    className="block text-sm font-normal mb-2 text-gray-600"
                  >
                    Course Category <span className="text-red-500">*</span>
                  </label>
                  <div className="p-3 border rounded-lg w-full dark:bg-inherit text-gray-600 mb-2">
                    <button
                      className="w-full text-left"
                      onClick={toggleDropdown}
                    >
                      {selected || "Select Category"}
                    </button>
                    {dropdownOpen && (
                      <div className="absolute z-10 left-0 top-20 bg-white border border-gray-600 rounded-lg w-full shadow-xl">
                        <input
                          type="text"
                          className="w-full p-2 border-b focus:outline-none rounded-lg"
                          placeholder="Search..."
                          value={searchTerm}
                          onChange={(e) => setSearchTerm(e.target.value)}
                        />
                        <ul className="max-h-56 overflow-auto">
                          {filteredCategories.length > 0 ? (
                            filteredCategories.map((category) => (
                              <li
                                key={category._id}
                                className=" hover:bg-gray-100 rounded-lg cursor-pointer flex gap-3 px-3 py-3"
                                onClick={() => {
                                  selectCategory(category.category_name);
                                  setSelectedCategory(category.category_name);
                                }}
                              >
                                <Image
                                  src={category.category_image}
                                  alt={category.category_title}
                                  width={32}
                                  height={32}
                                  className="rounded-full"
                                />
                                {category.category_name}
                              </li>
                            ))
                          ) : (
                            <li className="p-2 text-gray-500">
                              No results found
                            </li>
                          )}
                        </ul>
                      </div>
                    )}
                  </div>
                  {errors.category && (
                    <p className="text-red-500 text-xs">
                      {errors.category.message}
                    </p>
                  )}
                </div>

                <div className="relative" ref={courseDropdownRef}>
                  <label
                    htmlFor="course_name"
                    className="block text-sm font-normal mb-2 text-gray-600"
                  >
                    Course Name <span className="text-red-500">*</span>
                  </label>
                  <div className="p-3 border rounded-lg w-full dark:bg-inherit text-gray-600 mb-2">
                    <button
                      className="w-full text-left"
                      onClick={toggleCourseDropdown}
                    >
                      {selectedCourse || "Select Course"}
                    </button>
                    {courseDropdownOpen && (
                      <div className="absolute z-10 left-0 top-20 bg-white border border-gray-600 rounded-lg w-full shadow-xl">
                        <ul className="max-h-56 overflow-auto">
                          {filteredCourses.length > 0 ? (
                            filteredCourses.map((course) => (
                              <li
                                key={course._id}
                                className="hover:bg-gray-100 rounded-lg cursor-pointer flex items-center gap-3 px-3 py-3"
                                onClick={() => {
                                  selectCourse(course.course_title);
                                  setSelectedCourseId(course._id);
                                }}
                              >
                                {course.course_image ? (
                                  <Image
                                    src={course.course_image}
                                    alt={course.course_title || "Course Image"}
                                    width={32}
                                    height={32}
                                    className="rounded-full min-h-8 max-h-8 min-w-8 max-w-8"
                                  />
                                ) : <div className="rounded-full w-8 h-8 bg-customGreen"></div>}
                                <span>
                                  {course.course_title || "No title available"}
                                </span>
                              </li>
                            ))
                          ) : (
                            <li className="p-2 text-gray-500">
                              No courses found
                            </li>
                          )}
                        </ul>
                      </div>
                    )}
                  </div>
                  {errors.course_name && (
                    <p className="text-red-500 text-xs">
                      {errors.course_name.message}
                    </p>
                  )}
                </div>

                {/* <div className="mb-4">
                  <label
                    htmlFor="course_name"
                    className="block text-sm font-medium  text-gray-600 mb-2"
                  >
                    Course Name
                    <span className="text-red-500 ml-1">*</span>
                  </label>
                  <select
                    {...register("course_name")}
                    className="w-full p-2 border rounded-lg text-gray-600"
                    value={selectedCourseId || ""}
                    onChange={(e) => setSelectedCourseId(e.target.value)}
                  >
                    <option value="">Select Course</option>
                    {filteredCourses &&
                      filteredCourses.map((course, index) => (
                        <option key={index} value={course._id}>
                          {course.course_title}
                        </option>
                      ))}
                  </select>

                  {errors.course_name && (
                    <p className="text-red-500 text-xs">
                      {errors.course_name.message}
                    </p>
                  )}
                </div> */}

                <div className="mb-4">
                  <label
                    htmlFor="students"
                    className="flex justify-between text-sm font-medium text-gray-600 mb-2"
                  >
                    <p>
                      Enrolled Students
                      <span className="text-red-500 ml-1">*</span>
                    </p>
                    <p className="text-green-500">
                      Selected: {selectedStudents.length} /{" "}
                      {enrolledStudents.length}
                    </p>
                  </label>

                  {/* Check if students are available */}
                  {enrolledStudents.length > 0 ? (
                    <>
                      {/* Select All Option */}
                      <div className="flex items-center mb-2">
                        <input
                          type="checkbox"
                          id="selectAll"
                          checked={
                            selectedStudents.length ===
                              enrolledStudents.length &&
                            enrolledStudents.length > 0
                          }
                          onChange={(e) => {
                            if (e.target.checked) {
                              // Select all students
                              setSelectedStudents(
                                enrolledStudents.map((student) => student._id)
                              );
                            } else {
                              // Deselect all students
                              setSelectedStudents([]);
                            }
                          }}
                          className="mr-2"
                        />
                        <label htmlFor="selectAll" className="text-gray-600">
                          Select All
                        </label>
                      </div>

                      {/* List of Students */}
                      <div className="max-h-40 overflow-y-auto border p-2 rounded-lg">
                        {enrolledStudents.map((student) => (
                          <div
                            key={student._id}
                            className="flex items-center mb-2"
                          >
                            <input
                              type="checkbox"
                              id={`student-${student._id}`}
                              checked={selectedStudents.includes(student._id)}
                              onChange={(e) => {
                                if (e.target.checked) {
                                  // Add the student to selected list
                                  setSelectedStudents([
                                    ...selectedStudents,
                                    student._id,
                                  ]);
                                } else {
                                  // Remove the student from selected list
                                  setSelectedStudents(
                                    selectedStudents.filter(
                                      (id) => id !== student._id
                                    )
                                  );
                                }
                              }}
                              className="mr-2"
                            />
                            <label
                              htmlFor={`student-${student._id}`}
                              className="text-gray-600"
                            >
                              {student.full_name}
                            </label>
                          </div>
                        ))}
                      </div>
                    </>
                  ) : (
                    // Show this message if no students are enrolled
                    <p className="text-gray-500 text-sm ps-2">
                      No students available.
                    </p>
                  )}
                </div>

                {/* Meeting Tag */}
                <div className="mb-4">
                  <label
                    htmlFor="meeting_tag"
                    className="block text-sm font-medium text-gray-600 mb-2"
                  >
                    Meeting Tag
                    <span className="text-red-500 ml-1">*</span>
                  </label>
                  <select
                    {...register("meeting_tag", {
                      required: "Meeting tag is required",
                    })}
                    id="meeting_tag"
                    className="w-full p-2 border rounded-lg text-gray-600"
                    defaultValue=""
                  >
                    <option value="" disabled>
                      Select meeting tag
                    </option>
                    <option value="live">Live</option>
                    <option value="demo">Demo</option>
                    <option value="recorded">Recorded</option>
                    <option value="main">Main</option>
                  </select>
                  {errors.meeting_tag && (
                    <p className="text-red-500 text-xs">
                      {errors.meeting_tag.message}
                    </p>
                  )}
                </div>

                {/* Meet Link */}
                <div className="mb-4">
                  <label
                    htmlFor="meet_link"
                    className="block text-sm font-medium text-gray-600 mb-2"
                  >
                    Meet Link
                    <span className="text-red-500 ml-1">*</span>
                  </label>
                  <input
                    {...register("meet_link")}
                    type="text"
                    className="w-full p-2 border rounded-lg text-gray-600"
                    placeholder="Enter meet link"
                  />
                  {errors.meet_link && (
                    <p className="text-red-500 text-xs">
                      {errors.meet_link.message}
                    </p>
                  )}
                </div>

                {/* Meet Title */}
                <div className="mb-4">
                  <label
                    htmlFor="meet_title"
                    className="block text-sm font-medium text-gray-600 mb-2"
                  >
                    Meet Title
                    <span className="text-red-500 ml-1">*</span>
                  </label>
                  <input
                    {...register("meet_title")}
                    type="text"
                    className="w-full p-2 border rounded-lg text-gray-600"
                    placeholder="Enter meet title"
                  />
                  {errors.meet_title && (
                    <p className="text-red-500 text-xs">
                      {errors.meet_title.message}
                    </p>
                  )}
                </div>

                {/* Date */}
                <div className="flex">
                  <div className="mb-4 mr-4">
                    <label
                      htmlFor="date"
                      className="block text-sm font-medium text-gray-600 mb-2"
                    >
                      Date
                      <span className="text-red-500 ml-1">*</span>
                    </label>
                    <DatePicker
                      name="date"
                      selected={selectedDate}
                      onChange={handleDateChange}
                      placeholder="Select Date"
                      dateFormat="yyyy/MM/dd"
                      className="w-full p-2 border rounded-lg"
                    />
                    {errors.date && (
                      <p className="text-red-500 text-xs">
                        {errors.date.message}
                      </p>
                    )}
                  </div>

                  {/* Time */}
                  <div className="mb-4">
                    <label
                      htmlFor="time"
                      className="block text-sm font-medium text-gray-600 mb-2"
                    >
                      Time
                      <span className="text-red-500 ml-1">*</span>
                    </label>
                    <TimePicker
                      value={selectedTime}
                      onChange={handleTimeChange}
                      showSecond={false}
                      use12Hours
                      format="h:mm a"
                      placeholder="Select Time"
                      className="w-full p-2 rounded-lg custom-timepicker"
                      style={{ height: "50px", fontSize: "16px" }}
                    />
                    {errors?.time && (
                      <p className="text-red-500 text-xs">
                        {errors.time.message}
                      </p>
                    )}
                  </div>
                </div>

                {/* Submit Button */}
                <div className="flex justify-end">
                  <button
                    type="submit"
                    className="mt-6 w-full bg-customGreen text-white py-2 rounded-lg hover:bg-customGreen"
                    // onClick={closeModal}
                  >
                    Create New Meeting
                  </button>
                </div>
              </form>

              <button
                className="absolute top-2 right-2 text-xl text-gray-600"
                onClick={closeModal}
              >
                &times;
              </button>
            </div>
          </div>
        )}
      </div>
    </div>
  );
};

export default OnlineMeeting;<|MERGE_RESOLUTION|>--- conflicted
+++ resolved
@@ -68,9 +68,7 @@
   const [enrolledStudents, setEnrolledStudents] = useState([]);
   const [selectedStudents, setSelectedStudents] = useState([]);
   const [fetchAgain, setFetchAgain] = useState(false);
-<<<<<<< HEAD
   const [searchQuery, setSearchQuery] = useState("");
-=======
   const [searchTerm, setSearchTerm] = useState("");
   const dropdownRef = useRef(null);
   const [dropdownOpen, setDropdownOpen] = useState(false);
@@ -78,7 +76,6 @@
   const courseDropdownRef = useRef(null);
   const [courseDropdownOpen, setCourseDropdownOpen] = useState(false);
   const [selectedCourse, setSelectedCourse] = useState("");
->>>>>>> 5cba2cf7
 
   const {
     register,
@@ -678,7 +675,9 @@
                                     height={32}
                                     className="rounded-full min-h-8 max-h-8 min-w-8 max-w-8"
                                   />
-                                ) : <div className="rounded-full w-8 h-8 bg-customGreen"></div>}
+                                ) : (
+                                  <div className="rounded-full w-8 h-8 bg-customGreen"></div>
+                                )}
                                 <span>
                                   {course.course_title || "No title available"}
                                 </span>
