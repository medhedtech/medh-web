"use client";
import React, { useState, useEffect } from "react";
import { FaPlus, FaChevronDown } from "react-icons/fa";
import { useRouter } from "next/navigation";
import AddStudentForm from "./AddStudentForm";
import { apiUrls } from "@/apis";
import useGetQuery from "@/hooks/getQuery.hook";
import MyTable from "@/components/shared/common-table/page";

// Function to format the date in [DD-MM-YYYY]
const formatDate = (date) => {
  if (!date) return "";

  const options = { day: "2-digit", month: "2-digit", year: "numeric" };
  const formattedDate = new Date(date).toLocaleDateString("en-GB", options);

  // Convert the formatted date to [DD-MM-YYYY]
  const [day, month, year] = formattedDate.split("/");
  return `${day}-${month}-${year}`;
};

const UsersTable = () => {
  const [showAddStudentForm, setShowAddStudentForm] = useState(false);
  const [students, setStudents] = useState([]);
  const [isFilterDropdownOpen, setIsFilterDropdownOpen] = useState(false);
  const [isSortDropdownOpen, setIsSortDropdownOpen] = useState(false);
  const [searchTerm, setSearchTerm] = useState("");
  const router = useRouter();
  const { getQuery } = useGetQuery();

  // Fetch Students Data from API
  useEffect(() => {
    const fetchStudents = async () => {
      try {
        await getQuery({
          url: apiUrls?.Students?.getAllStudents,
          onSuccess: (data) => setStudents(data),
          onFail: (err) => {
            console.error("Api error", err);
            setStudents([]);
          },
        });
      } catch (error) {
        console.error("Failed to fetch students:", error);
      }
    };
    fetchStudents();
  }, []);

  // Toggle Active/Inactive Status
  const toggleStatus = (userId) => {
    setStudents((prevStudents) =>
      prevStudents.map((user) =>
        user.id === userId ? { ...user, isActive: !user.isActive } : user
      )
    );
  };

  // Toggle Button for Status
  const StatusToggle = ({ isActive, onClick }) => (
    <div className="flex items-center">
      <button
        onClick={onClick}
        className={`w-10 h-5 flex items-center rounded-full p-1 cursor-pointer transition-colors duration-300 ${
          isActive ? "bg-green-500" : "bg-gray-400"
        }`}
      >
        <div
          className={`w-4 h-4 bg-white rounded-full transform transition-transform duration-300 ${
            isActive ? "translate-x-5" : "translate-x-0"
          }`}
        ></div>
      </button>
      <span
        className={`ml-2 text-sm ${
          isActive ? "text-green-700" : "text-red-700"
        }`}
      >
        {isActive ? "Active" : "Inactive"}
      </span>
    </div>
  );

  // Table Columns Configuration
  const columns = [
<<<<<<< HEAD
    {
      Header: "No.",
      Cell: ({ row }) => <span className="text-gray-600">{row.index + 1}</span>,
      width: 100,
    },
=======
    // {
    //   Header: "No.",
    //   reader: (row) => <span className="text-gray-600">{row.index + 1}</span>,
    //   width: 100,
    // },
>>>>>>> b6a019ec
    { Header: "Name", accessor: "full_name" },
    { Header: "Age", accessor: "age" },
    { Header: "Email ID", accessor: "email" },
    {
      Header: "Join Date",
      accessor: "createdAt",
      width: 150,
      render: (row) => formatDate(row?.createdAt),
    },
    { Header: "Course", accessor: "course_name" },
    {
      Header: "Status",
      accessor: "isActive",
      reader: (row) => (
        <StatusToggle
          isActive={row.isActive}
          onClick={() => toggleStatus(row.id)}
        />
      ),
    },
  ];

  // Search Filter Function
  const filteredStudents = students.filter(
    (student) =>
      student.full_name.toLowerCase().includes(searchTerm.toLowerCase()) ||
      student.email.toLowerCase().includes(searchTerm.toLowerCase()) ||
      student.course_name.toLowerCase().includes(searchTerm.toLowerCase()) ||
      student.age.toString().includes(searchTerm.toLowerCase())
  );

  const handleAddStudentClick = () => setShowAddStudentForm(true);
  const handleCancelAddStudent = () => setShowAddStudentForm(false);

  // Add Student Form Toggle
  if (showAddStudentForm)
    return <AddStudentForm onCancel={handleCancelAddStudent} />;

  return (
    <div className="flex items-start justify-center min-h-screen dark:bg-inherit dark:text-white bg-gray-100 p-6">
      <div className="w-full max-w-6xl dark:bg-inherit dark:text-white bg-white p-8 rounded-lg shadow-md">
        <div className="flex flex-col md:flex-row md:items-center md:justify-between mb-6">
          <h1 className="text-2xl font-bold">Student List</h1>
          <input
            type="text"
            placeholder="Search here"
            className="w-full md:w-1/3 px-4 py-2 border dark:bg-inherit border-gray-300 rounded-full focus:outline-none focus:ring-2 focus:ring-indigo-500"
            value={searchTerm}
            onChange={(e) => setSearchTerm(e.target.value)}
          />
          <button
            className="flex items-center bg-green-500 text-white px-4 py-2 rounded-md"
            onClick={handleAddStudentClick}
          >
            <FaPlus className="mr-2" /> Add Student
          </button>
        </div>

        {/* Table Component with Filters */}
        <MyTable
          columns={columns}
          data={filteredStudents}
          showDate={true}
          entryText="Total no. of entries:"
        />
      </div>
    </div>
  );
};

export default UsersTable;

// "use client";
// import { useRouter } from "next/navigation";
// import React, { useState, useEffect } from "react";
// import { FaPlus } from "react-icons/fa";
// import AddStudentForm from "./AddStudentForm";
// import { apiUrls } from "@/apis";
// import useGetQuery from "@/hooks/getQuery.hook";
// import MyTable from "@/components/shared/common-table/page";

// const formatDate = (date) => {
//   if (!date) return "";
//   const options = { day: "2-digit", month: "2-digit", year: "numeric" };
//   return new Date(date).toLocaleDateString("en-GB", options);
// };

// const UsersTable = () => {
//   const [showAddStudentForm, setShowAddStudentForm] = useState(false);
//   const [students, setStudents] = useState([]);
//   const router = useRouter();
//   const { getQuery } = useGetQuery();

//   useEffect(() => {
//     const fetchStudents = async () => {
//       try {
//         await getQuery({
//           url: apiUrls?.Students?.getAllStudents,
//           onSuccess: (data) => {
//             setStudents(data);
//           },
//           onFail: (err) => {
//             console.error(
//               "API error:",
//               err instanceof Error ? err.message : err
//             );
//           },
//         });
//       } catch (error) {
//         console.error("Failed to fetch students:", error);
//       }
//     };

//     fetchStudents();
//   }, []);

//   const toggleStatus = (userId) => {
//     setStudents(
//       students.map((user) =>
//         user.id === userId ? { ...user, isActive: !user.isActive } : user
//       )
//     );
//   };

//   const StatusToggle = ({ isActive, onClick }) => (
//     <div className="flex items-center">
//       <button
//         onClick={onClick}
//         className={`w-10 h-5 flex items-center rounded-full p-1 cursor-pointer transition-colors duration-300 ${
//           isActive ? "bg-green-500" : "bg-gray-400"
//         }`}
//       >
//         <div
//           className={`w-4 h-4 bg-white rounded-full transform transition-transform duration-300 ${
//             isActive ? "translate-x-5" : "translate-x-0"
//           }`}
//         ></div>
//       </button>
//       <span
//         className={`ml-2 text-sm font-semibold ${
//           isActive ? "text-green-700" : "text-red-700"
//         }`}
//       >
//         {isActive ? "Active" : "Inactive"}
//       </span>
//     </div>
//   );

//   const columns = [
//     { Header: "No.", Cell: ({ row }) => row.index + 1 },
//     { Header: "Name", accessor: "full_name" },
//     { Header: "Age", accessor: "age" },
//     { Header: "Email ID", accessor: "email" },
//     {
//       Header: "Join Date",
//       accessor: "createdAt",
//       Cell: ({ value }) => formatDate(value),
//     },
//     { Header: "Course", accessor: "course_name" },
//     {
//       Header: "Status",
//       accessor: "isActive",
//       Cell: ({ row }) => (
//         <StatusToggle
//           isActive={row.original.isActive}
//           onClick={() => toggleStatus(row.original.id)}
//         />
//       ),
//     },
//   ];

//   const handleAddStudentClick = () => {
//     setShowAddStudentForm(true);
//   };

//   const handleCancelAddStudent = () => {
//     setShowAddStudentForm(false);
//   };

//   if (showAddStudentForm) {
//     return <AddStudentForm onCancel={handleCancelAddStudent} />;
//   }

//   return (
//     <div className="flex items-start justify-center min-h-screen bg-gray-100 p-6">
//       <div className="w-full max-w-6xl bg-white p-8 rounded-lg shadow-md">
//         <div className="flex flex-col md:flex-row md:items-center md:justify-between mb-6">
//           <h1 className="text-2xl font-bold">Student List</h1>
//           <button
//             className="flex items-center bg-green-500 text-white px-4 py-2 rounded-md"
//             onClick={handleAddStudentClick}
//           >
//             <FaPlus className="mr-2" /> Add Student
//           </button>
//         </div>

//         {/* Integrating MyTable with Filters */}
//         <MyTable
//           columns={columns}
//           data={students}
//           // filterColumns={["course_name", "isActive"]}
//           showDate={true}
//           entryText="Total no. of entries:"
//         />
//       </div>
//     </div>
//   );
// };

// export default UsersTable;<|MERGE_RESOLUTION|>--- conflicted
+++ resolved
@@ -83,19 +83,6 @@
 
   // Table Columns Configuration
   const columns = [
-<<<<<<< HEAD
-    {
-      Header: "No.",
-      Cell: ({ row }) => <span className="text-gray-600">{row.index + 1}</span>,
-      width: 100,
-    },
-=======
-    // {
-    //   Header: "No.",
-    //   reader: (row) => <span className="text-gray-600">{row.index + 1}</span>,
-    //   width: 100,
-    // },
->>>>>>> b6a019ec
     { Header: "Name", accessor: "full_name" },
     { Header: "Age", accessor: "age" },
     { Header: "Email ID", accessor: "email" },
