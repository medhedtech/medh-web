--- conflicted
+++ resolved
@@ -8,11 +8,7 @@
  */
 const RecordedSessionsMain: React.FC = () => {
   return (
-<<<<<<< HEAD
-    <div>
-=======
     <div className="space-y-6">
->>>>>>> 929c0ea3
       <RecordedSessions />
     </div>
   );
