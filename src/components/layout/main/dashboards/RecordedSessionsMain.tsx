--- conflicted
+++ resolved
@@ -8,11 +8,7 @@
  */
 const RecordedSessionsMain: React.FC = () => {
   return (
-<<<<<<< HEAD
-    <div>
-=======
     <div className="space-y-6">
->>>>>>> c69f37b9
       <RecordedSessions />
     </div>
   );
