--- conflicted
+++ resolved
@@ -648,7 +648,6 @@
   const isPausedRef = useRef(false);
   const sliderRef = useRef<HTMLDivElement>(null);
   const isClient = useIsClient();
-<<<<<<< HEAD
   const searchParams = useSearchParams();
   const router = useRouter();
 
@@ -674,16 +673,6 @@
     
     return '';
   };
-=======
-  
-  // Touch gesture support for mobile
-  const [touchStart, setTouchStart] = useState<number | null>(null);
-  const [touchEnd, setTouchEnd] = useState<number | null>(null);
-  const [isDragging, setIsDragging] = useState(false);
-  
-  // Minimum distance for swipe detection
-  const minSwipeDistance = 50;
->>>>>>> a3838acb
 
   // Set greeting based on time of day and get user data
   useEffect(() => {
