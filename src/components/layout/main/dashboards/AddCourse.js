--- conflicted
+++ resolved
@@ -365,11 +365,7 @@
 
       // Navigate to the preview page
       router.push("/dashboards/admin-add-data");
-<<<<<<< HEAD
       // toast.success("Course details saved locally!");
-=======
-      toast.success("Course details saved locally!");
->>>>>>> 682c2c1f
     } catch (error) {
       console.error("An error occurred:", error);
       toast.error("An unexpected error occurred. Please try again.");
@@ -833,8 +829,6 @@
                 ) : (
                   <span>Upload Files</span>
                 )}
-<<<<<<< HEAD
-=======
               </button>
             </div>
             <div>
@@ -855,7 +849,6 @@
                 ) : (
                   <span>Add Curriculum</span>
                 )}
->>>>>>> 682c2c1f
               </button>
             </div>
           </div>
