import React from "react";

const BlogSearch = () => {
  return (
    <div
      className="p-5 md:p-30px lg:p-5 2xl:p-30px mb-30px border border-borderColor2 dark:border-gray-600"
      data-aos="fade-up"
    >
<<<<<<< HEAD
      <form className="w-full px-4 py-2 rounded-md text-sm text-contentColor bg-lightGrey10 dark:border-white border dark:bg-lightGrey10-dark dark:text-contentColor-dark flex justify-center items-center leading-26px">
        <input
          type="text"
          placeholder="Search"
          className="placeholder:text-placeholder  bg-transparent focus:outline-none placeholder:opacity-80 w-full"
=======
      
      <form className="w-full px-4 py-2 rounded-md text-sm text-contentColor bg-lightGrey10 dark:bg-lightGrey10-dark dark:text-contentColor-dark flex justify-center items-center leading-26px dark:border dark:border-gray-700">
        <input
          type="text"
          placeholder="Search"
          className="placeholder:text-placeholder bg-transparent focus:outline-none placeholder:opacity-80 w-full dark:text-gray-400 "
>>>>>>> 23579d6f
        />
        <button
          type="submit"
          className="bg-[#F2277E] py-[5px] px-[10px] rounded-md "
        >
          <i className="icofont-search-1 text-base text-white"></i>
        </button>
      </form>
    </div>
  );
};

export default BlogSearch;
<|MERGE_RESOLUTION|>--- conflicted
+++ resolved
@@ -1,35 +1,26 @@
-import React from "react";
-
-const BlogSearch = () => {
-  return (
-    <div
-      className="p-5 md:p-30px lg:p-5 2xl:p-30px mb-30px border border-borderColor2 dark:border-gray-600"
-      data-aos="fade-up"
-    >
-<<<<<<< HEAD
-      <form className="w-full px-4 py-2 rounded-md text-sm text-contentColor bg-lightGrey10 dark:border-white border dark:bg-lightGrey10-dark dark:text-contentColor-dark flex justify-center items-center leading-26px">
-        <input
-          type="text"
-          placeholder="Search"
-          className="placeholder:text-placeholder  bg-transparent focus:outline-none placeholder:opacity-80 w-full"
-=======
-      
-      <form className="w-full px-4 py-2 rounded-md text-sm text-contentColor bg-lightGrey10 dark:bg-lightGrey10-dark dark:text-contentColor-dark flex justify-center items-center leading-26px dark:border dark:border-gray-700">
-        <input
-          type="text"
-          placeholder="Search"
-          className="placeholder:text-placeholder bg-transparent focus:outline-none placeholder:opacity-80 w-full dark:text-gray-400 "
->>>>>>> 23579d6f
-        />
-        <button
-          type="submit"
-          className="bg-[#F2277E] py-[5px] px-[10px] rounded-md "
-        >
-          <i className="icofont-search-1 text-base text-white"></i>
-        </button>
-      </form>
-    </div>
-  );
-};
-
-export default BlogSearch;
+import React from 'react';
+
+const BlogSearch = () => {
+  return (
+    <div
+      className="p-5 md:p-30px lg:p-5 2xl:p-30px mb-30px border border-borderColor2 dark:border-gray-600"
+      data-aos="fade-up"
+    >
+      <form className="w-full px-4 py-2 rounded-md text-sm text-contentColor bg-lightGrey10 dark:bg-lightGrey10-dark dark:text-contentColor-dark flex justify-center items-center leading-26px dark:border dark:border-gray-700">
+        <input
+          type="text"
+          placeholder="Search"
+          className="placeholder:text-placeholder bg-transparent focus:outline-none placeholder:opacity-80 w-full dark:text-gray-400 "
+        />
+        <button
+          type="submit"
+          className="bg-[#F2277E] py-[5px] px-[10px] rounded-md "
+        >
+          <i className="icofont-search-1 text-base text-white"></i>
+        </button>
+      </form>
+    </div>
+  );
+};
+
+export default BlogSearch;