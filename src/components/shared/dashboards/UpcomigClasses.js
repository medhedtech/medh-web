"use client"
import React, { useEffect, useState } from "react";
import ClassCard from "./ClassCard";
import AiMl from "@/assets/images/courses/Ai&Ml.jpeg";
import reactImg from "@/assets/images/courses/React.jpeg";
import useGetQuery from "@/hooks/getQuery.hook";
import { apiUrls } from "@/apis";
import moment from "moment";

const UpcomigClasses = () => {
  const classes = [
    {
      title: "AI & ML Masterclasses",
      instructor: "Sayef Mamud, PixelCo",
      dateTime: "12-11-24, 12:00 PM",
      isLive: true,
      image: AiMl,
    },
    {
      title: "React Masterclasses",
      instructor: "Sayef Mamud, PixelCo",
      dateTime: "12-11-24, 12:00 PM",
      isLive: true,
      image: reactImg,
    },
    {
      title: "React Masterclasses",
      instructor: "Sayef Mamud, PixelCo",
      dateTime: "12-11-24, 12:00 PM",
      isLive: true,
      image: reactImg,
    },
    {
      title: "AI & ML Masterclasses",
      instructor: "Sayef Mamud, PixelCo",
      dateTime: "12-11-24, 12:00 PM",
      isLive: true,
      image: AiMl,
    },
  ];

  const [courses, setCourses] = useState([]);
  const { getQuery } = useGetQuery();
  const [limit] = useState(4);
  const [page] = useState(1);

  useEffect(() => {
    const fetchCourses = () => {
      getQuery({
<<<<<<< HEAD
        url: apiUrls?.courses?.getAllCoursesWithLimits(page,limit,'','','','Upcoming','',false),
=======
        url: apiUrls?.courses?.getAllCoursesWithLimits(
          page,
          limit,
          "",
          "",
          "",
          "Upcoming",
          ""
        ),
>>>>>>> a0753ed6
        onSuccess: (res) => {
          setCourses(res?.courses || []);
        },
        onFail: (err) => {
          console.error("Error fetching courses:", err);
        },
      });
    };
    fetchCourses();
  }, [page, limit]);

  return (
    <div className="px-10 pb-12">
      <div className="flex justify-between items-center mb-4">
        <h2 className="text-size-32 font-Open dark:text-white">
          Upcoming Classes
        </h2>
        <a
          href="/dashboards/student-upcoming-classes"
          className="text-green-500 hover:underline"
        >
          View All
        </a>
      </div>
      <div className="grid grid-cols-1 md:grid-cols-2 lg:grid-cols-4 gap-6">
        {courses?.map((classItem, index) => (
          <ClassCard
            key={index}
            title={classItem.course_title}
            // instructor={classItem.instructor}
            dateTime={moment(classItem?.createdAt).format("DD/MM/YYYY")}
            // isLive={classItem.isLive}
            image={AiMl}
          />
        ))}
      </div>
    </div>
  );
};

export default UpcomigClasses;<|MERGE_RESOLUTION|>--- conflicted
+++ resolved
@@ -47,19 +47,7 @@
   useEffect(() => {
     const fetchCourses = () => {
       getQuery({
-<<<<<<< HEAD
         url: apiUrls?.courses?.getAllCoursesWithLimits(page,limit,'','','','Upcoming','',false),
-=======
-        url: apiUrls?.courses?.getAllCoursesWithLimits(
-          page,
-          limit,
-          "",
-          "",
-          "",
-          "Upcoming",
-          ""
-        ),
->>>>>>> a0753ed6
         onSuccess: (res) => {
           setCourses(res?.courses || []);
         },
