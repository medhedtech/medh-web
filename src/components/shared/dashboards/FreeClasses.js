--- conflicted
+++ resolved
@@ -59,19 +59,7 @@
   useEffect(() => {
     const fetchCourses = () => {
       getQuery({
-<<<<<<< HEAD
         url: apiUrls?.courses?.getAllCoursesWithLimits(page,limit,'','','','Upcoming','',true),
-=======
-        url: apiUrls?.courses?.getAllCoursesWithLimits(
-          page,
-          limit,
-          "",
-          "",
-          "",
-          "Upcoming",
-          ""
-        ),
->>>>>>> 1b4665f1
         onSuccess: (res) => {
           setFreeCourses(res?.courses || []);
         },
