--- conflicted
+++ resolved
@@ -31,10 +31,7 @@
   const dropdownRef = useRef(null);
   const { getQuery, loading: getLoading } = useGetQuery();
   const [selectedMeetingId, setSelectedMeetingId] = useState("");
-<<<<<<< HEAD
-=======
   const [selectedMeetingName, setSelectedMeetingName] = useState("");
->>>>>>> 09df0ce6
   const [instructorId, setInstructorId] = useState("");
   const {
     register,
@@ -71,7 +68,6 @@
     if (instructorId) fetchAllCategories();
   }, [instructorId]);
 
-
   const onSubmit = async (data) => {
     if (!selectedMeetingId) {
       return;
@@ -98,7 +94,7 @@
           setPdfBrochures([]);
           setSelectedMeetingId("");
           onClose();
-          toast.success("Data uploaded successfully")
+          toast.success("Data uploaded successfully");
         },
         onFail: (error) => {
           toast.error("Error creating assignment.");
@@ -134,11 +130,7 @@
     setPdfBrochures((prevFiles) => prevFiles.filter((_, i) => i !== index));
   };
 
-<<<<<<< HEAD
-  if (getLoading) {
-=======
   if (getLoading || loading) {
->>>>>>> 09df0ce6
     return <Preloader />;
   }
 
