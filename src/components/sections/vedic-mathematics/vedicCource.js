--- conflicted
+++ resolved
@@ -1,68 +1,68 @@
-"use client";
+'use client';
 
-import React, { useState } from "react";
-import CategoryFilter from "../courses/CategoryFilter";
-import CourseCard from "../courses/CourseCard";
-import Card1 from "./../../../assets/images/vedic-mathematics/card-1.svg";
-import Card2 from "./../../../assets/images/vedic-mathematics/card-2.svg";
-import Card3 from "./../../../assets/images/vedic-mathematics/card-3.svg";
-import Registration from "../registrations/Registration";
+import React, { useState } from 'react';
+import CategoryFilter from '../courses/CategoryFilter';
+import CourseCard from '../courses/CourseCard';
+import Card1 from './../../../assets/images/vedic-mathematics/card-1.svg';
+import Card2 from './../../../assets/images/vedic-mathematics/card-2.svg';
+import Card3 from './../../../assets/images/vedic-mathematics/card-3.svg';
+import Registration from '../registrations/Registration';
 
 function VedicCource() {
   const [selectedCategory, setSelectedCategory] = useState(null);
 
   const categories = [
-    "Preschool",
-    "Grade 1-2",
-    "Grade 3-4",
-    "Grade 5-6",
-    "Grade 7-8",
-    "Grade 9-10",
-    "Grade 11-12",
-    "UG - Graduate - Professionals",
+    'Preschool',
+    'Grade 1-2',
+    'Grade 3-4',
+    'Grade 5-6',
+    'Grade 7-8',
+    'Grade 9-10',
+    'Grade 11-12',
+    'UG - Graduate - Professionals',
   ];
 
   const courses = [
     {
-      title: "Certificate in",
-      label: "Personality Development",
-      grade: "(Grade 1-2)",
-      duration: "6 Months Course",
+      title: 'Certificate in',
+      label: 'Personality Development',
+      grade: '(Grade 1-2)',
+      duration: '6 Months Course',
       image: Card3,
     },
     {
-      title: "Certificate in",
-      label: "Personality Development",
-      grade: "(Grade 1-2)",
-      duration: "9 Months Course",
+      title: 'Certificate in',
+      label: 'Personality Development',
+      grade: '(Grade 1-2)',
+      duration: '9 Months Course',
       image: Card3,
     },
     {
-      title: "Certificate in",
-      label: "Personality Development",
-      grade: "(Grade 1-2)",
-      duration: "3 Months Course",
+      title: 'Certificate in',
+      label: 'Personality Development',
+      grade: '(Grade 1-2)',
+      duration: '3 Months Course',
       image: Card2,
     },
     {
-      title: "Certificate in",
-      label: "Personality Development",
-      grade: "(Grade 1-2)",
-      duration: "6 Months Course",
+      title: 'Certificate in',
+      label: 'Personality Development',
+      grade: '(Grade 1-2)',
+      duration: '6 Months Course',
       image: Card2,
     },
     {
-      title: "Certificate in",
-      label: "Personality Development",
-      grade: "(Grade 1-2)",
-      duration: "9 Months Course",
+      title: 'Certificate in',
+      label: 'Personality Development',
+      grade: '(Grade 1-2)',
+      duration: '9 Months Course',
       image: Card2,
     },
     {
-      title: "Certificate in",
-      label: "Personality Development",
-      grade: "(Grade 1-2)",
-      duration: "3 Months Course",
+      title: 'Certificate in',
+      label: 'Personality Development',
+      grade: '(Grade 1-2)',
+      duration: '3 Months Course',
       image: Card1,
     },
   ];
@@ -102,11 +102,7 @@
               <input
                 type="text"
                 placeholder="Search"
-<<<<<<< HEAD
-                className="outline-none ml-2 w-full  dark:bg-[#050622]"
-=======
                 className="outline-none ml-2 w-full dark:bg-screen-dark"
->>>>>>> 54354e18
               />
             </div>
 
