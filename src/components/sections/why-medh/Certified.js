--- conflicted
+++ resolved
@@ -1,15 +1,15 @@
-"use client";
-import Image from "next/image";
-import React from "react";
-import "slick-carousel/slick/slick.css";
-import "slick-carousel/slick/slick-theme.css";
-import Slider from "react-slick";
-import iso27001 from "@/assets/images/iso/iso27001.png";
-import iso10002 from "@/assets/images/iso/iso10002.png";
-import iso20000 from "@/assets/images/iso/iso20000.png";
-import iso22301 from "@/assets/images/iso/iso22301.png";
-import iso9001 from "@/assets/images/iso/iso9001.png";
-import iso270001 from "@/assets/images/iso/iso27001.png";
+'use client';
+import Image from 'next/image';
+import React from 'react';
+import 'slick-carousel/slick/slick.css';
+import 'slick-carousel/slick/slick-theme.css';
+import Slider from 'react-slick';
+import iso27001 from '@/assets/images/iso/iso27001.png';
+import iso10002 from '@/assets/images/iso/iso10002.png';
+import iso20000 from '@/assets/images/iso/iso20000.png';
+import iso22301 from '@/assets/images/iso/iso22301.png';
+import iso9001 from '@/assets/images/iso/iso9001.png';
+import iso270001 from '@/assets/images/iso/iso27001.png';
 
 const Certified = () => {
   var settings = {
@@ -20,8 +20,8 @@
     slidesToShow: 5, // Show 5 slides
     slidesToScroll: 1,
     centerMode: true, // Center the cards
-    centerPadding: "0",
-     // Remove extra padding around the center slide
+    centerPadding: '0',
+    // Remove extra padding around the center slide
     responsive: [
       {
         breakpoint: 1024, // Tablets
@@ -52,16 +52,11 @@
 
   return (
     <div className="py-12 w-full flex justify-center items-center">
-<<<<<<< HEAD
-      <div className="w-[80%]">
-        <h3 className="text-center text-[#5C6574] dark:text-white text-size-32 leading-34px font-bold mb-8">
-=======
       <div className="w-[80%] ">
         <h3 className="text-center text-[#5C6574] dark:text-gray-200 text-size-32 leading-34px font-bold mb-8">
->>>>>>> 23579d6f
           Certified & Recognized By
         </h3>
-        <Slider {...settings} >
+        <Slider {...settings}>
           <div className="pb-5 text-center  ">
             <Image
               src={iso10002}
