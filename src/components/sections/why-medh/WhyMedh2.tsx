--- conflicted
+++ resolved
@@ -11,21 +11,10 @@
   CheckCircle,
   Sparkles,
   Trophy,
-  Shield,
-  Award
+  Shield
 } from "lucide-react";
 import { useTheme } from "next-themes";
 import placement from "@/assets/images/iso/pllacement-logo.png";
-<<<<<<< HEAD
-import iso9001 from "@/assets/images/certifications/ISO_9001-2015_Emblem.jpg";
-import iso10002 from "@/assets/images/certifications/ISO_10002-2018_Emblem.jpg";
-import iso20000 from "@/assets/images/certifications/3.jpg";
-import iso27001 from "@/assets/images/certifications/ISO_27001-2022_Emblem.jpg";
-import iso27701 from "@/assets/images/certifications/4.jpg";
-import iso22301 from "@/assets/images/certifications/ISO_22301-2019_Emblem.jpg";
-import stemLogo from "@/assets/images/certifications/medh-stem-accreditation-logo (1).png";
-=======
->>>>>>> 06faca4b
 
 // Simplified interfaces
 interface IWhyMedhFeature {
@@ -121,26 +110,6 @@
   return (
     <div className={`w-full transition-all duration-700 ${isVisible ? 'opacity-100 translate-y-0' : 'opacity-0 translate-y-4'} py-8 bg-gradient-to-br from-gray-50/50 to-white dark:from-gray-900/50 dark:to-gray-800/50`}>
       
-<<<<<<< HEAD
-      {/* Job Guarantee Section - Glass Morphic */}
-      <section className="w-full py-8 md:py-12 relative">
-        <div className="max-w-6xl mx-auto px-4 sm:px-6">
-          <div className="relative flex flex-col items-center gap-8 md:gap-12">
-            
-            {/* Glass Morphic Container */}
-            <div className="relative w-full max-w-4xl">
-              {/* Glass morphic background with enhanced blur and gradient */}
-              <div className="absolute inset-0 rounded-3xl bg-gradient-to-br from-white/20 via-white/10 to-white/5 dark:from-white/10 dark:via-white/5 dark:to-white/0 backdrop-blur-xl border border-white/20 dark:border-white/10 shadow-2xl"></div>
-              
-              {/* Subtle glow effect */}
-              <div className="absolute inset-0 rounded-3xl bg-gradient-to-br from-green-500/5 via-transparent to-blue-500/5 dark:from-green-400/10 dark:via-transparent dark:to-blue-400/10"></div>
-            
-            {/* Content */}
-              <div className="relative z-10 p-6 md:p-8 lg:p-10 text-center">
-                {/* Job Guarantee Badge */}
-                <div className="inline-flex items-center gap-2 mb-6 px-4 py-2 rounded-full bg-gradient-to-r from-green-500/20 to-emerald-500/20 dark:from-green-400/20 dark:to-emerald-400/20 backdrop-blur-sm border border-green-500/30 dark:border-green-400/30 shadow-lg">
-                  <div className="w-8 h-8 rounded-full bg-gradient-to-br from-green-500 to-green-600 flex items-center justify-center shadow-lg animate-pulse">
-=======
       {/* Job Guarantee Section */}
       <section className="w-full py-8 md:py-12 relative">
         <div className="max-w-6xl mx-auto px-4 sm:px-6">
@@ -150,7 +119,6 @@
             <div className="w-full max-w-2xl text-center relative">
               <div className="inline-flex items-center gap-2 mb-6">
                 <div className="w-8 h-8 rounded-full bg-gradient-to-br from-green-500 to-green-600 flex items-center justify-center shadow-lg">
->>>>>>> 06faca4b
                   <Shield className="w-4 h-4 text-white" />
                 </div>
                 <span className="text-sm font-medium text-green-600 dark:text-green-400 uppercase tracking-wider">
@@ -158,62 +126,11 @@
                 </span>
               </div>
               
-                {/* Logo/Image with glass effect */}
-                <div className="relative mb-6">
-                  <div className="inline-block p-4 rounded-2xl bg-white/10 dark:bg-white/5 backdrop-blur-md border border-white/20 dark:border-white/10 shadow-xl">
               <Image
                 src={placement}
                 width={260}
                 height={140}
                 alt="100% Job-guaranteed"
-<<<<<<< HEAD
-                      className="mx-auto w-auto h-auto max-w-[200px] sm:max-w-[260px] filter drop-shadow-lg"
-                priority
-              />
-                  </div>
-                </div>
-                
-                {/* Main Heading */}
-                <h2 className="text-2xl sm:text-3xl md:text-4xl font-bold mb-4 leading-tight">
-                  <span className="bg-gradient-to-r from-gray-900 via-gray-800 to-gray-900 dark:from-white dark:via-gray-100 dark:to-white bg-clip-text text-transparent">
-                    100% Job-guaranteed Courses from
-                  </span>
-                  <br />
-                  <span className="bg-gradient-to-r from-green-500 via-emerald-500 to-green-600 dark:from-green-400 dark:via-emerald-400 dark:to-green-500 bg-clip-text text-transparent font-extrabold">
-                    Medh
-                  </span>
-                  <span className="bg-gradient-to-r from-gray-900 via-gray-800 to-gray-900 dark:from-white dark:via-gray-100 dark:to-white bg-clip-text text-transparent">
-                    .
-                  </span>
-              </h2>
-              
-                {/* Description */}
-                <p className="text-gray-600 dark:text-gray-300 mb-8 text-lg leading-relaxed max-w-2xl mx-auto">
-                Transform your career with our industry-aligned programs and guaranteed placement support.
-              </p>
-                
-                {/* CTA Button with glass effect */}
-                <div className="relative inline-block">
-                  {/* Button glow effect */}
-                  <div className="absolute inset-0 rounded-xl bg-gradient-to-r from-green-500 to-emerald-500 opacity-20 blur-xl scale-110 animate-pulse"></div>
-              
-              <button
-                onClick={handleGetStarted}
-                    className="relative inline-flex items-center px-8 py-4 font-medium text-white bg-gradient-to-r from-green-500 via-green-600 to-emerald-600 hover:from-green-600 hover:via-green-700 hover:to-emerald-700 rounded-xl transition-all duration-300 shadow-2xl hover:shadow-3xl hover:scale-105 group border border-green-400/30"
-                  >
-                    {/* Button inner glow */}
-                    <div className="absolute inset-0 rounded-xl bg-gradient-to-r from-white/20 to-white/10 opacity-0 group-hover:opacity-100 transition-opacity duration-300"></div>
-                    
-                    <span className="relative z-10">Explore Job-guaranteed Courses</span>
-                    <ArrowUpRight size={18} className="relative z-10 ml-2 group-hover:translate-x-1 group-hover:-translate-y-1 transition-transform duration-300" />
-              </button>
-                </div>
-                
-                {/* Decorative elements */}
-                <div className="absolute top-4 left-4 w-20 h-20 bg-gradient-to-br from-green-400/10 to-blue-400/10 rounded-full blur-2xl"></div>
-                <div className="absolute bottom-4 right-4 w-16 h-16 bg-gradient-to-br from-purple-400/10 to-pink-400/10 rounded-full blur-2xl"></div>
-              </div>
-=======
                 className="mx-auto mb-6 w-auto h-auto max-w-[200px] sm:max-w-[260px]"
                 priority
               />
@@ -233,7 +150,6 @@
                 <span>Explore Job-guaranteed Courses</span>
                 <ArrowUpRight size={18} className="ml-2 group-hover:translate-x-1 group-hover:-translate-y-1 transition-transform" />
               </button>
->>>>>>> 06faca4b
             </div>
           </div>
         </div>
@@ -293,136 +209,17 @@
             ))}
           </div>
 
-<<<<<<< HEAD
-          {/* Quality Certifications Section */}
-=======
           {/* Achievements Section */}
->>>>>>> 06faca4b
           <div className="text-center mb-16">
             <div className="inline-flex items-center gap-2 mb-8">
               <div className="w-8 h-8 rounded-full bg-gradient-to-br from-yellow-400 to-orange-500 flex items-center justify-center shadow-lg">
                 <Trophy className="w-4 h-4 text-white" />
               </div>
               <h3 className="text-2xl md:text-3xl font-bold text-gray-800 dark:text-white">
-                Our Quality Certifications!
+                Our Certifications! 🏆
               </h3>
             </div>
             <p className="text-lg text-gray-600 dark:text-gray-300 mb-10">
-<<<<<<< HEAD
-              Certified Standards That Ensure Your Success
-            </p>
-            
-            {/* ISO Certification Logos Display */}
-            <div className="grid grid-cols-2 md:grid-cols-3 lg:grid-cols-6 gap-6 mb-12 max-w-6xl mx-auto">
-              {/* ISO 9001:2015 - Quality Management */}
-              <div className="group bg-white/90 dark:bg-gray-800/90 backdrop-blur-sm rounded-xl p-4 border border-gray-200 dark:border-gray-700 shadow-lg hover:shadow-xl transition-all duration-300 hover:-translate-y-1">
-                <div className="relative w-full h-32 mb-3">
-                  <Image
-                    src={iso9001}
-                    alt="ISO 9001:2015 Quality Management System Certified"
-                    fill
-                    className="object-contain group-hover:scale-105 transition-transform duration-300"
-                  />
-                </div>
-                <div className="text-center">
-                  <p className="text-sm font-semibold text-gray-800 dark:text-gray-200">Quality Management</p>
-                  <p className="text-xs text-gray-600 dark:text-gray-400">ISO 9001:2015</p>
-                </div>
-              </div>
-
-              {/* ISO 10002:2018 - Customer Satisfaction */}
-              <div className="group bg-white/90 dark:bg-gray-800/90 backdrop-blur-sm rounded-xl p-4 border border-gray-200 dark:border-gray-700 shadow-lg hover:shadow-xl transition-all duration-300 hover:-translate-y-1">
-                <div className="relative w-full h-32 mb-3">
-                  <Image
-                    src={iso10002}
-                    alt="ISO 10002:2018 Customer Satisfaction Management Certified"
-                    fill
-                    className="object-contain group-hover:scale-105 transition-transform duration-300"
-                  />
-                </div>
-                <div className="text-center">
-                  <p className="text-sm font-semibold text-gray-800 dark:text-gray-200">Customer Satisfaction</p>
-                  <p className="text-xs text-gray-600 dark:text-gray-400">ISO 10002:2018</p>
-                </div>
-              </div>
-
-              {/* ISO 20000-1:2018 - IT Service Management */}
-              <div className="group bg-white/90 dark:bg-gray-800/90 backdrop-blur-sm rounded-xl p-4 border border-gray-200 dark:border-gray-700 shadow-lg hover:shadow-xl transition-all duration-300 hover:-translate-y-1">
-                <div className="relative w-full h-32 mb-3">
-                  <Image
-                    src={iso20000}
-                    alt="ISO 20000-1:2018 IT Service Management Certified"
-                    fill
-                    className="object-contain group-hover:scale-105 transition-transform duration-300"
-                  />
-                </div>
-                <div className="text-center">
-                  <p className="text-sm font-semibold text-gray-800 dark:text-gray-200">IT Service Management</p>
-                  <p className="text-xs text-gray-600 dark:text-gray-400">ISO 20000-1:2018</p>
-                </div>
-              </div>
-
-                             {/* ISO 27001:2022 - Information Security */}
-               <div className="group bg-white/90 dark:bg-gray-800/90 backdrop-blur-sm rounded-xl p-4 border border-gray-200 dark:border-gray-700 shadow-lg hover:shadow-xl transition-all duration-300 hover:-translate-y-1">
-                 <div className="relative w-full h-32 mb-3">
-                   <Image
-                     src={iso27001}
-                     alt="ISO 27001:2022 Information Security Management Certified"
-                     fill
-                     className="object-contain group-hover:scale-105 transition-transform duration-300"
-                   />
-                 </div>
-                 <div className="text-center">
-                   <p className="text-sm font-semibold text-gray-800 dark:text-gray-200">Information Security</p>
-                   <p className="text-xs text-gray-600 dark:text-gray-400">ISO 27001:2022</p>
-                 </div>
-               </div>
-
-               {/* ISO 27701:2019 - Privacy Management */}
-               <div className="group bg-white/90 dark:bg-gray-800/90 backdrop-blur-sm rounded-xl p-4 border border-gray-200 dark:border-gray-700 shadow-lg hover:shadow-xl transition-all duration-300 hover:-translate-y-1">
-                 <div className="relative w-full h-32 mb-3">
-                   <Image
-                     src={iso27701}
-                     alt="ISO 27701:2019 Privacy Information Management Certified"
-                     fill
-                     className="object-contain group-hover:scale-105 transition-transform duration-300"
-                   />
-                 </div>
-                 <div className="text-center">
-                   <p className="text-sm font-semibold text-gray-800 dark:text-gray-200">Privacy Management</p>
-                   <p className="text-xs text-gray-600 dark:text-gray-400">ISO 27701:2019</p>
-                 </div>
-               </div>
-
-                             {/* ISO 22301:2019 - Business Continuity */}
-               <div className="group bg-white/90 dark:bg-gray-800/90 backdrop-blur-sm rounded-xl p-4 border border-gray-200 dark:border-gray-700 shadow-lg hover:shadow-xl transition-all duration-300 hover:-translate-y-1">
-                 <div className="relative w-full h-32 mb-3">
-                   <Image
-                     src={iso22301}
-                     alt="ISO 22301:2019 Business Continuity Management Certified"
-                     fill
-                     className="object-contain group-hover:scale-105 transition-transform duration-300"
-                   />
-                 </div>
-                 <div className="text-center">
-                   <p className="text-sm font-semibold text-gray-800 dark:text-gray-200">Business Continuity</p>
-                   <p className="text-xs text-gray-600 dark:text-gray-400">ISO 22301:2019</p>
-                 </div>
-               </div>
-
-                  </div>
-
-            {/* STEM Accreditation - Centered */}
-            <div className="flex justify-center mb-12">
-              <div className="group bg-white/90 dark:bg-gray-800/90 backdrop-blur-sm rounded-xl p-6 border border-gray-200 dark:border-gray-700 shadow-lg hover:shadow-xl transition-all duration-300 hover:-translate-y-1 max-w-xs">
-                <div className="relative w-full h-40 mb-4">
-                  <Image
-                    src={stemLogo}
-                    alt="STEM.org Accredited Educational Experience"
-                    fill
-                    className="object-contain group-hover:scale-105 transition-transform duration-300"
-                  />
-=======
               Swipe to explore our achievements ✨
             </p>
             
@@ -438,43 +235,15 @@
                   </div>
                   <div className="text-sm text-gray-600 dark:text-gray-300">
                     {item.label}
->>>>>>> 06faca4b
-                  </div>
-                <div className="text-center">
-                  <p className="text-lg font-semibold text-gray-800 dark:text-gray-200 mb-1">STEM Accredited</p>
-                  <p className="text-sm text-gray-600 dark:text-gray-400">Educational Experience</p>
+                  </div>
                 </div>
-              </div>
-            </div>
-
-
-
-                                     {/* Certification Descriptions - Side by Side */}
-            <div className="max-w-6xl mx-auto mb-8">
-              <div className="grid grid-cols-1 md:grid-cols-2 gap-6">
-                <div className="bg-gradient-to-r from-blue-50 to-indigo-50 dark:from-blue-900/20 dark:to-indigo-900/20 rounded-xl p-6 border border-blue-200 dark:border-blue-700 shadow-sm">
-                  <p className="text-gray-700 dark:text-gray-300 text-lg leading-relaxed">
-                    <span className="font-semibold text-blue-600 dark:text-blue-400">STEM Certified:</span> Recognized excellence in Science, Technology, Engineering, and Mathematics education.
-                  </p>
-          </div>
-
-<<<<<<< HEAD
-                <div className="bg-gradient-to-r from-green-50 to-emerald-50 dark:from-green-900/20 dark:to-emerald-900/20 rounded-xl p-6 border border-green-200 dark:border-green-700 shadow-sm">
-                  <p className="text-gray-700 dark:text-gray-300 text-lg leading-relaxed">
-                    <span className="font-semibold text-green-600 dark:text-green-400">ISO Certified:</span> Recognized international standards of quality, security, and reliability, protecting your data.
-                  </p>
-                </div>
-              </div>
-            </div>
-
-            {/* CTA Button */}
-            <div className="text-center mb-8">
-              <div className="flex justify-center">
-=======
+              ))}
+            </div>
+          </div>
+
           {/* CTA Section */}
           <div className="text-center">
             <div className="inline-flex flex-col sm:flex-row gap-4 items-center justify-center">
->>>>>>> 06faca4b
               <button
                 onClick={handleGetStarted}
                 className="group inline-flex items-center justify-center px-8 py-4 text-base font-medium text-white bg-gradient-to-r from-primary-500 to-blue-600 hover:from-primary-600 hover:to-blue-700 rounded-xl transition-all duration-300 shadow-lg hover:shadow-xl"
@@ -482,26 +251,11 @@
                 <span>Get Started Today</span>
                 <ArrowUpRight size={18} className="ml-2 group-hover:translate-x-1 group-hover:-translate-y-1 transition-transform" />
               </button>
-              </div>
             </div>
             
-<<<<<<< HEAD
-             {/* Bottom description */}
-             <div className="bg-gradient-to-r from-gray-50 to-gray-100 dark:from-gray-800 dark:to-gray-700 rounded-xl p-6 border border-gray-200 dark:border-gray-600 shadow-lg max-w-4xl mx-auto mb-8">
-               <p className="text-gray-700 dark:text-gray-300 text-lg leading-relaxed">
-                 These certifications ensure your learning journey is built on globally recognized standards of excellence.
-               </p>
-             </div>
-
-             {/* Bottom text */}
-             <div className="text-center">
-               <p className="text-sm text-gray-500 dark:text-gray-400">
-=======
             <p className="mt-8 text-sm text-gray-500 dark:text-gray-400">
->>>>>>> 06faca4b
               Join thousands of successful graduates who've transformed their careers with Medh
             </p>
-             </div>
           </div>
         </div>
       </section>
