import Image from "next/image";
import React from "react";
import Educator from "@/assets/images/hire/Educator.png";
import Partner from "@/assets/images/hire/Partner.png";

// AddIcon component
const AddIcon = ({ fill = "white" }) => {
  return (
    <svg
      width="25"
      height="26"
      viewBox="0 0 25 26"
      fill="none"
      xmlns="http://www.w3.org/2000/svg"
    >
      <path
        d="M13.5498 7.32227H11.4502V11.4971H7.2998V13.5723H11.4502V17.7471H13.5498V13.5723H17.7002V11.4971H13.5498V7.32227ZM12.5 2.12207C11.0677 2.12207 9.7168 2.39062 8.44727 2.92773C7.17773 3.48112 6.07096 4.22982 5.12695 5.17383C4.18294 6.11784 3.44238 7.21647 2.90527 8.46973C2.35189 9.73926 2.0752 11.0902 2.0752 12.5225C2.0752 13.9548 2.35189 15.3057 2.90527 16.5752C3.44238 17.8447 4.18294 18.9515 5.12695 19.8955C6.07096 20.8395 7.17773 21.5801 8.44727 22.1172C9.7168 22.6706 11.0677 22.9473 12.5 22.9473C13.9323 22.9473 15.2832 22.6706 16.5527 22.1172C17.8223 21.5801 18.929 20.8395 19.873 19.8955C20.8171 18.9515 21.5576 17.8447 22.0947 16.5752C22.6481 15.3057 22.9248 13.9548 22.9248 12.5225C22.9248 11.0902 22.6481 9.73926 22.0947 8.46973C21.5576 7.21647 20.8171 6.11784 19.873 5.17383C18.929 4.22982 17.8223 3.48112 16.5527 2.92773C15.2832 2.39062 13.9323 2.12207 12.5 2.12207ZM12.5 20.8721C11.3444 20.8721 10.262 20.6523 9.25293 20.2129C8.24381 19.7734 7.36084 19.1753 6.604 18.4185C5.84717 17.6616 5.25716 16.7786 4.83398 15.7695C4.39453 14.7604 4.1748 13.6781 4.1748 12.5225C4.1748 11.3831 4.39453 10.3008 4.83398 9.27539C5.25716 8.26628 5.84717 7.38737 6.604 6.63867C7.36084 5.88997 8.24381 5.2959 9.25293 4.85645C10.262 4.41699 11.3444 4.19727 12.5 4.19727C13.6556 4.19727 14.738 4.41699 15.7471 4.85645C16.7562 5.2959 17.6392 5.88997 18.396 6.63867C19.1528 7.38737 19.7428 8.26628 20.166 9.27539C20.6055 10.3008 20.8252 11.3831 20.8252 12.5225C20.8252 13.6781 20.6055 14.7604 20.166 15.7695C19.7428 16.7786 19.1528 17.6616 18.396 18.4185C17.6392 19.1753 16.7562 19.7734 15.7471 20.2129C14.738 20.6523 13.6556 20.8721 12.5 20.8721Z"
        fill={fill}
      />
    </svg>
  );
};

// JoinMedh component with customizable content and styles
const JoinMedh = ({
  educatorImage = Educator,
  educatorTitle = "Join Medh as an Educator",
  educatorText = "Join Medh’s pioneering learning community and contribute to shaping a transformative educational journey for learners worldwide.",
  educatorButtonText = "Get Started",
  educatorButtonColor = "#5F2DED",
  partnerImage = Partner,
  partnerTitle = "Partner with Medh as a School / Institute",
  partnerText = "To implement customized skill development programs, empowering your students to excel in their chosen fields on a global scale.",
  partnerButtonText = "Let’s Collaborate",
  partnerButtonColor = "white",
  partnerTextColor = "white",
  partnerBackgroundColor = "#F2277E",
  partnerBtnColor = "black",
}) => {
  return (
    <div className="flex flex-col gap-4 md:gap-0">
      {/* Educator Section */}
<<<<<<< HEAD
      <div className="flex flex-col md:flex-row md:items-center bg-white dark:bg-black">
=======
      <div className="flex flex-col md:flex-row md:items-center bg-white dark:bg-[#050622]">
>>>>>>> 56f9c74e
        <Image
          src={educatorImage}
          width={720}
          height={375}
          className="w-full md:w-1/2 object-cover"
        />
        <div className="flex flex-col justify-center px-4 md:w-1/2 md:px-8 lg:pl-24">
<<<<<<< HEAD
          <h1 className="font-bold text-[#252525] text-3xl mt-4 md:mt-0 dark:text-white">
=======
          <h1 className="font-bold text-[#252525] text-3xl mt-4 md:mt-0 dark:text-gray-50">
>>>>>>> 56f9c74e
            {educatorTitle}
          </h1>
          <p className="text-[#727695] text-base leading-7 mt-2 dark:text-gray-300">
            {educatorText}
          </p>
          <div
            className="text-white px-3.5 py-1 rounded-3xl  flex w-fit items-center gap-2.5 mt-4"
            style={{ backgroundColor: educatorButtonColor }}
          >
            <AddIcon />
            {educatorButtonText}
          </div>
        </div>
      </div>

      {/* School Collaboration Section */}
      <div
        className="flex flex-col md:flex-row md:items-center gap-4 lg:gap-0 "
        style={{ backgroundColor: partnerBackgroundColor }}
      >
        <div className="flex flex-col  justify-center px-4 md:w-1/2 md:px-8 lg:pl-24">
          <h1
            className="font-bold text-3xl mt-4 md:mt-0"
            style={{ color: partnerTextColor }}
          >
            {partnerTitle}
          </h1>
          <p
            className="text-base leading-7 mt-2"
            style={{ color: partnerTextColor }}
          >
            {partnerText}
          </p>
          <div
            className="px-2.5 py-1 rounded-3xl flex items-center gap-2.5 mt-4 w-fit"
            style={{
              backgroundColor: partnerButtonColor,
              color: partnerBtnColor,
            }}
          >
            <AddIcon
              fill={partnerButtonColor === "white" ? "black" : "white"}
            />
            {partnerButtonText}
          </div>
        </div>
        <Image
          src={partnerImage}
          width={720}
          height={375}
          className="w-full md:w-1/2 object-cover"
        />
      </div>
    </div>
  );
};

export default JoinMedh;<|MERGE_RESOLUTION|>--- conflicted
+++ resolved
@@ -1,10 +1,10 @@
-import Image from "next/image";
-import React from "react";
-import Educator from "@/assets/images/hire/Educator.png";
-import Partner from "@/assets/images/hire/Partner.png";
+import Image from 'next/image';
+import React from 'react';
+import Educator from '@/assets/images/hire/Educator.png';
+import Partner from '@/assets/images/hire/Partner.png';
 
 // AddIcon component
-const AddIcon = ({ fill = "white" }) => {
+const AddIcon = ({ fill = 'white' }) => {
   return (
     <svg
       width="25"
@@ -24,27 +24,23 @@
 // JoinMedh component with customizable content and styles
 const JoinMedh = ({
   educatorImage = Educator,
-  educatorTitle = "Join Medh as an Educator",
-  educatorText = "Join Medh’s pioneering learning community and contribute to shaping a transformative educational journey for learners worldwide.",
-  educatorButtonText = "Get Started",
-  educatorButtonColor = "#5F2DED",
+  educatorTitle = 'Join Medh as an Educator',
+  educatorText = 'Join Medh’s pioneering learning community and contribute to shaping a transformative educational journey for learners worldwide.',
+  educatorButtonText = 'Get Started',
+  educatorButtonColor = '#5F2DED',
   partnerImage = Partner,
-  partnerTitle = "Partner with Medh as a School / Institute",
-  partnerText = "To implement customized skill development programs, empowering your students to excel in their chosen fields on a global scale.",
-  partnerButtonText = "Let’s Collaborate",
-  partnerButtonColor = "white",
-  partnerTextColor = "white",
-  partnerBackgroundColor = "#F2277E",
-  partnerBtnColor = "black",
+  partnerTitle = 'Partner with Medh as a School / Institute',
+  partnerText = 'To implement customized skill development programs, empowering your students to excel in their chosen fields on a global scale.',
+  partnerButtonText = 'Let’s Collaborate',
+  partnerButtonColor = 'white',
+  partnerTextColor = 'white',
+  partnerBackgroundColor = '#F2277E',
+  partnerBtnColor = 'black',
 }) => {
   return (
     <div className="flex flex-col gap-4 md:gap-0">
       {/* Educator Section */}
-<<<<<<< HEAD
-      <div className="flex flex-col md:flex-row md:items-center bg-white dark:bg-black">
-=======
       <div className="flex flex-col md:flex-row md:items-center bg-white dark:bg-[#050622]">
->>>>>>> 56f9c74e
         <Image
           src={educatorImage}
           width={720}
@@ -52,11 +48,7 @@
           className="w-full md:w-1/2 object-cover"
         />
         <div className="flex flex-col justify-center px-4 md:w-1/2 md:px-8 lg:pl-24">
-<<<<<<< HEAD
-          <h1 className="font-bold text-[#252525] text-3xl mt-4 md:mt-0 dark:text-white">
-=======
           <h1 className="font-bold text-[#252525] text-3xl mt-4 md:mt-0 dark:text-gray-50">
->>>>>>> 56f9c74e
             {educatorTitle}
           </h1>
           <p className="text-[#727695] text-base leading-7 mt-2 dark:text-gray-300">
@@ -98,7 +90,7 @@
             }}
           >
             <AddIcon
-              fill={partnerButtonColor === "white" ? "black" : "white"}
+              fill={partnerButtonColor === 'white' ? 'black' : 'white'}
             />
             {partnerButtonText}
           </div>
