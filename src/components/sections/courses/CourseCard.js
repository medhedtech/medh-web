--- conflicted
+++ resolved
@@ -1,12 +1,8 @@
 "use client";
 import Image from "next/image";
 import { useRouter } from "next/navigation";
-<<<<<<< HEAD
-import image6 from "@/assets/images/courses/image6.png";
-=======
 import DownloadBrochureModal from "@/components/shared/download-broucher";
 import { useState } from "react";
->>>>>>> d520e281
 
 const CourseCard = ({ course }) => {
   const [isModalOpen, setIsModalOpen] = useState(false);
