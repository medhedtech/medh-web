"use client";
import { useEffect, useState, useRef, useCallback, useContext } from "react";
import CourseCard from "@/components/sections/courses/CourseCard";
import { getAllCoursesWithLimits, getCoursesWithFields } from '@/apis/course/course';
import useGetQuery from "@/hooks/getQuery.hook";
import { BookOpen, ChevronRight, Layers, Sparkles, Video, Clock, Users, Filter, Loader2 } from "lucide-react";
import Link from "next/link";
import axios from 'axios';
import { apiUrls } from '@/apis/index';
import { VideoBackgroundContext } from '@/components/layout/main/Home2';
import { useTheme } from "next-themes";

// Simplified glassmorphism styles - reduced complexity for better performance
const getGlassmorphismStyles = (isDark: boolean) => `
  .glass-container {
    background: ${isDark ? 'rgba(15, 23, 42, 0.08)' : 'rgba(255, 255, 255, 0.08)'};
    backdrop-filter: blur(25px);
    border: 1px solid ${isDark ? 'rgba(255, 255, 255, 0.12)' : 'rgba(255, 255, 255, 0.25)'};
    border-radius: 1.5rem;
    box-shadow: ${isDark ? '0 8px 32px rgba(0, 0, 0, 0.15)' : '0 8px 32px rgba(0, 0, 0, 0.06)'};
    position: relative;
  }
  
  .glass-stats {
    background: ${isDark ? 'rgba(15, 23, 42, 0.12)' : 'rgba(255, 255, 255, 0.15)'};
    backdrop-filter: blur(20px);
    border: 1px solid ${isDark ? 'rgba(255, 255, 255, 0.12)' : 'rgba(255, 255, 255, 0.3)'};
    border-radius: 1rem;
    box-shadow: ${isDark ? '0 4px 20px rgba(0, 0, 0, 0.12)' : '0 4px 20px rgba(0, 0, 0, 0.04)'};
    position: relative;
  }
  
  .filter-button-active {
    background: ${isDark ? 'rgba(55, 147, 146, 0.20)' : 'rgba(55, 147, 146, 0.85)'};
    border-color: ${isDark ? 'rgba(55, 147, 146, 0.30)' : 'rgba(55, 147, 146, 0.60)'};
    color: ${isDark ? 'rgba(55, 147, 146, 1)' : 'rgba(255, 255, 255, 0.95)'};
  }
  
  .glass-transition {
    transition: all 0.3s cubic-bezier(0.4, 0, 0.2, 1);
  }
  
  .course-grid {
    display: grid;
    gap: 1.5rem;
  }
  
  @media (min-width: 640px) {
    .course-grid {
      grid-template-columns: repeat(2, 1fr);
      gap: 1.75rem;
    }
  }
  
  @media (min-width: 1024px) {
    .course-grid {
      grid-template-columns: repeat(4, 1fr);
      gap: 2rem;
    }
  }
  
  /* Live Course Card Specific Styling */
  .live-course-card-wrapper .course-card .flex.flex-col.items-center.justify-between {
    padding-top: 0.75rem !important;
    padding-bottom: 0.75rem !important;
    min-height: 120px !important;
  }
  
  .live-course-card-wrapper .course-card h3 {
    margin-top: 0.25rem !important;
    margin-bottom: 0.5rem !important;
  }
  
  .live-course-card-wrapper .course-card .text-center.mx-auto {
    display: flex !important;
    align-items: center !important;
    justify-content: center !important;
    text-align: center !important;
  }
  
  .live-course-card-wrapper .course-card .bg-indigo-50,
  .live-course-card-wrapper .course-card .bg-\\[\\#379392\\]\\/10 {
    margin-top: 0.5rem !important;
    margin-bottom: 0.25rem !important;
  }
  
  /* Better spacing for live course content */
  .live-course-card-wrapper .course-card > div > div.flex.flex-col.px-5.pt-3.pb-5 {
    padding-top: 0.5rem !important;
    padding-bottom: 1rem !important;
  }
  
  .live-course-card-wrapper .course-card > div > div.flex.flex-col.px-5.pt-3.pb-5 > div {
    gap: 0.5rem !important;
    display: flex !important;
    flex-direction: column !important;
    align-items: center !important;
    justify-content: center !important;
  }
`;

// Simplified course interface
interface ICourse {
  _id: string;
  id?: string;
  course_title: string;
  title?: string;
  course_description?: string;
  description?: string;
  course_image?: string;
  thumbnail?: string;
  course_duration: string;
  duration_range?: string;
  course_fee?: string | number;
  price?: string | number;
  price_suffix?: string;
  url?: string;
  no_of_Sessions?: number | string;
  session_display?: string;
  effort_hours?: string;
  efforts_per_Week?: string;
  learning_points?: string[];
  prerequisites?: string[];
  course_category?: string;
  category?: string;
  instructor?: {
    name: string;
    title: string;
    image: string;
  } | null;
  classType?: 'live' | 'blended' | 'self-paced';
  class_type?: string;
  highlights?: string[];
  createdAt?: string;
  updatedAt: string;
  status: string;
  video_count?: number;
  lectures_count?: number;
  qa_sessions?: number;
  isFree?: boolean;
  batchPrice?: number;
  prices?: Array<{
    currency: string;
    individual: number;
    batch: number;
    min_batch_size: number;
    max_batch_size: number;
    early_bird_discount: number;
    group_discount: number;
    is_active: boolean;
    _id: string;
  }>;
}

// Optimized fallback data - reduced to essential courses
const fallbackLiveCourses: ICourse[] = [
  {
    _id: "ai_data_science",
    id: "ai_data_science",
    course_title: "AI & Data Science",
    course_description: "Master the fundamentals of artificial intelligence and data science with hands-on projects and industry mentorship.",
    url: "/ai-and-data-science-course",
    course_image: "/images/courses/ai-data-science.png",
    duration_range: "4-18 months",
    effort_hours: "4-6",
    no_of_Sessions: "24-120",
    learning_points: [
      "Python for Data Science",
      "Machine Learning Algorithms",
      "Deep Learning & Neural Networks",
      "Data Visualization & Analysis"
    ],
    prerequisites: ["Basic programming knowledge", "Interest in data and analytics"],
    highlights: ["Live interactive sessions", "Real-world projects", "Industry mentors", "Guaranteed internship opportunity"],
    instructor: {
      name: "Dr. Rajesh Kumar",
      title: "AI Specialist",
      image: "/instructors/rajesh-kumar.jpg"
    },
    prices: [
      {
        currency: "INR",
        individual: 32000,
        batch: 22400,
        min_batch_size: 2,
        max_batch_size: 10,
        early_bird_discount: 0,
        group_discount: 0,
        is_active: true,
        _id: "ai_data_science_inr"
      },
      {
        currency: "USD",
        individual: 510,
        batch: 310,
        min_batch_size: 2,
        max_batch_size: 10,
        early_bird_discount: 0,
        group_discount: 0,
        is_active: true,
        _id: "ai_data_science_usd"
      }
    ],
    price_suffix: "Onwards",
    course_category: "AI and Data Science",
    classType: "live",
    course_duration: "4-18 months",
    createdAt: new Date().toISOString(),
    updatedAt: new Date().toISOString(),
    status: "Published"
  },
  {
    _id: "digital_marketing",
    id: "digital_marketing",
    course_title: "Digital Marketing with Data Analytics",
    course_description: "Learn how to leverage digital platforms and data analytics to create successful marketing campaigns.",
    url: "/digital-marketing-with-data-analytics-course",
    course_image: "/images/courses/digital-marketing.png",
    duration_range: "4-18 months",
    effort_hours: "4-6",
    no_of_Sessions: "24-120",
    learning_points: [
      "Social Media Marketing",
      "SEO & SEM",
      "Content Marketing",
      "Marketing Analytics"
    ],
    prerequisites: ["No prior experience required", "Interest in marketing"],
    highlights: ["Live interactive sessions", "Platform-specific strategies", "Campaign creation", "Guaranteed internship opportunity"],
    instructor: {
      name: "Priya Sharma",
      title: "Digital Marketing Expert",
      image: "/instructors/priya-sharma.jpg"
    },
    prices: [
      {
        currency: "INR",
        individual: 32000,
        batch: 22400,
        min_batch_size: 2,
        max_batch_size: 10,
        early_bird_discount: 0,
        group_discount: 0,
        is_active: true,
        _id: "digital_marketing_inr"
      },
      {
        currency: "USD",
        individual: 510,
        batch: 310,
        min_batch_size: 2,
        max_batch_size: 10,
        early_bird_discount: 0,
        group_discount: 0,
        is_active: true,
        _id: "digital_marketing_usd"
      }
    ],
    price_suffix: "Onwards",
    course_category: "Digital Marketing with Data Analytics",
    classType: "live",
    course_duration: "4-18 months",
    createdAt: new Date().toISOString(),
    updatedAt: new Date().toISOString(),
    status: "Published"
  }
];

// Utility functions - simplified
const formatDurationRange = (durationRange: string | undefined): string => {
  if (!durationRange) return "Flexible Duration";
  
  if (durationRange.includes('-')) {
    const [min, maxWithUnit] = durationRange.split('-');
    if (maxWithUnit) {
      return `Up to ${maxWithUnit.trim()}`;
    }
  }
  
  return durationRange;
};

// New function to show full duration range for live courses
const getDisplayDurationRange = (durationRange: string | undefined, courseType: 'live' | 'blended' = 'live'): string => {
  if (!durationRange) return "Flexible Duration";
  
  // For live courses, show the full range with "to" instead of dash
  if (courseType === 'live') {
    // Replace dash with "to" for better readability
    if (durationRange.includes('-')) {
      return durationRange.replace('-', ' to ');
    }
    return durationRange;
  }
  
  // For blended courses, use the original formatting
  return formatDurationRange(durationRange);
};

const getBlendedCourseSessions = (course: ICourse) => {
  if (!course) return { videoCount: 0, qnaSessions: 0 };
  
  if (course.video_count !== undefined && course.qa_sessions !== undefined) {
    return {
      videoCount: course.video_count,
      qnaSessions: course.qa_sessions
    };
  }
  
  if (course.no_of_Sessions !== undefined) {
    if (typeof course.no_of_Sessions === 'string' && course.no_of_Sessions.includes('-')) {
      const [minStr, maxStr] = course.no_of_Sessions.split('-');
      const maxSessions = parseInt(maxStr, 10) || 0;
      return { 
        videoCount: maxSessions,
        qnaSessions: 0
      };
    }
    
    const totalSessions = typeof course.no_of_Sessions === 'string' 
      ? parseInt(course.no_of_Sessions, 10) || 0 
      : (course.no_of_Sessions as number);
    
    return { 
      videoCount: totalSessions,
      qnaSessions: 0
    };
  }
  
  const videoCount = course.lectures_count || Math.round(Math.random() * 8) + 4;
  const qnaSessions = 0;
  
  return { videoCount, qnaSessions };
};

// Simplified components
const ViewAllButton = ({ href, text, isDark }: { href: string; text: string; isDark: boolean }) => (
  <Link href={href} 
    className={`inline-flex items-center justify-center px-4 py-2 text-sm font-medium glass-stats glass-transition rounded-lg md:px-5 md:py-2.5 bg-gradient-to-r ${
      isDark 
        ? 'text-white from-primary-500 to-secondary-500 hover:from-primary-600 hover:to-secondary-600' 
        : 'text-white from-primary-500 to-secondary-500 hover:from-primary-600 hover:to-secondary-600'
    }`}>
    <span>{text}</span>
    <ChevronRight size={16} className="ml-1" />
  </Link>
);

const FilterButton = ({ 
  active, 
  icon, 
  label, 
  onClick, 
  isDark
}: { 
  active: boolean; 
  icon: React.ReactNode; 
  label: string; 
  onClick: () => void; 
  isDark: boolean;
}) => {
  const baseClasses = "flex items-center space-x-1 px-2 sm:px-3 py-1 sm:py-1.5 md:py-1.5 rounded-full text-xs glass-transition glass-stats whitespace-nowrap";
  const activeClasses = "filter-button-active font-bold";
  const inactiveClasses = `font-medium ${isDark ? 'text-white/80 hover:text-white' : 'text-gray-700 hover:text-gray-900'}`;
  
  return (
    <button
      onClick={onClick}
      className={`${baseClasses} ${active ? activeClasses : inactiveClasses}`}
    >
      {icon}
      <span>{label}</span>
    </button>
  );
};

const EmptyState = ({ type, isDark }: { type: 'live' | 'blended'; isDark: boolean }) => (
  <div className="glass-container glass-transition flex flex-col items-center justify-center p-4 sm:p-6 md:p-5 text-center rounded-xl mx-1 sm:mx-0">
    <div className="w-16 h-16 mb-4 flex items-center justify-center rounded-full bg-gray-200/30 dark:bg-gray-700/30">
      {type === 'live' ? (
        <Video className="w-8 h-8 text-gray-500 dark:text-gray-400" />
      ) : (
        <Layers className="w-8 h-8 text-gray-500 dark:text-gray-400" />
      )}
    </div>
    <h3 className="text-lg font-semibold mb-2 text-gray-700 dark:text-gray-300">
      No {type === 'live' ? 'Live' : 'Blended'} Courses Available
    </h3>
    <p className="text-sm text-gray-500 dark:text-gray-400 mb-4">
      We're preparing amazing new {type} courses. Check back soon!
    </p>
  </div>
);

// Main component - optimized for performance
const HomeCourseSection2 = ({ 
  CustomText = "Featured Courses",
  CustomDescription = "Explore our curated selection of blended and live learning experiences",
  scrollToTop,
  showOnlyLive = false 
}: {
  CustomText?: string;
  CustomDescription?: string;
  scrollToTop?: () => void;
  hideGradeFilter?: boolean;
  showOnlyLive?: boolean;
}) => {
  const { theme } = useTheme();
  const videoContext = useContext(VideoBackgroundContext);
  const [mounted, setMounted] = useState(false);
  const [blendedCourses, setBlendedCourses] = useState<ICourse[]>([]);
  const [liveCourses, setLiveCourses] = useState<ICourse[]>([]);
  const [activeBlendedFilters, setActiveBlendedFilters] = useState({
    popular: false,
    latest: false,
    beginner: false
  });
  const [userCurrency, setUserCurrency] = useState("USD");
  const [isDetectingLocation, setIsDetectingLocation] = useState(false);
  const { getQuery, loading, error } = useGetQuery();
  
  const isDark = mounted ? theme === 'dark' : true;

  // Single initialization effect
  useEffect(() => {
    setMounted(true);
    
    const existingStyle = document.getElementById('home-course-section-glassmorphism-styles');
    if (existingStyle) {
      existingStyle.remove();
    }
    
    const styleSheet = document.createElement("style");
    styleSheet.id = 'home-course-section-glassmorphism-styles';
    styleSheet.innerText = getGlassmorphismStyles(isDark);
    document.head.appendChild(styleSheet);
    
    return () => {
      const styleToRemove = document.getElementById('home-course-section-glassmorphism-styles');
      if (styleToRemove) {
        styleToRemove.remove();
      }
    };
  }, [mounted, isDark]);

  // EXACT SAME FETCH LOGIC - keeping all the original logic intact
  const getLocationCurrency = useCallback(async () => {
    try {
      setIsDetectingLocation(true);
      
      const cachedCurrency = localStorage.getItem('userCurrency');
      const cachedTimestamp = localStorage.getItem('userCurrencyTimestamp');
      
      if (cachedCurrency && cachedTimestamp) {
        const timestamp = parseInt(cachedTimestamp);
        if (Date.now() - timestamp < 24 * 60 * 60 * 1000) {
          console.log(`Using cached currency: ${cachedCurrency}`);
          setUserCurrency(cachedCurrency);
          return cachedCurrency;
        }
      }
      
      const response = await axios.get('https://ipapi.co/json/', { timeout: 5000 });
      
      if (response.data && response.data.currency) {
        const detectedCurrency = response.data.currency;
        console.log(`Detected currency from IP: ${detectedCurrency}`);
        
        localStorage.setItem('userCurrency', detectedCurrency);
        localStorage.setItem('userCurrencyTimestamp', Date.now().toString());
        
        setUserCurrency(detectedCurrency);
        return detectedCurrency;
      } else {
        console.log("Could not detect currency from IP, using default");
        return "USD";
      }
    } catch (error) {
      console.error("Error detecting location:", error);
      return "USD";
    } finally {
      setIsDetectingLocation(false);
    }
  }, []);

  const fetchCourses = async () => {
    try {
      const currency = await getLocationCurrency();
      console.log(`Using currency for API request: ${currency}`);
      
      console.log("Fetching live courses...");
      
      const fetchLiveCoursesPromise = new Promise((resolve, reject) => {
        getQuery({
          url: apiUrls.home.getHomeFields({
            fields: ['card'],
            filters: {
              currency: currency.toLowerCase()
            }
          }),
          skipCache: true,
          requireAuth: false,
          onSuccess: (response) => {
            console.log("Live Courses API Response received", response);
            
            let processedCourses: ICourse[] = [];
            
            try {
<<<<<<< HEAD
              if (response && response.data && Array.isArray(response.data) && response.data.length > 0) {
=======
              // Handle the new API response format with success and data fields
              if (response && response.success && response.data && Array.isArray(response.data) && response.data.length > 0) {
                console.log(`Found ${response.data.length} live courses from API (success response)`);
                processedCourses = response.data;
              } else if (response && response.data && Array.isArray(response.data) && response.data.length > 0) {
>>>>>>> 9a4edc52
                console.log(`Found ${response.data.length} live courses from API`);
                processedCourses = response.data;
              } else if (response && Array.isArray(response) && response.length > 0) {
                console.log(`Found ${response.length} live courses from API`);
                processedCourses = response;
              } else if (response && response.courses && Array.isArray(response.courses) && response.courses.length > 0) {
                console.log(`Found ${response.courses.length} live courses from API (in courses property)`);
                processedCourses = response.courses;
              } else {
                console.log("No valid live courses found in the API response, using fallback data");
                const processedFallbackCourses = fallbackLiveCourses.map(course => ({
                  ...course,
                  course_duration: getDisplayDurationRange(course.duration_range || course.course_duration as string, 'live')
                }));
                setLiveCourses(processedFallbackCourses);
                resolve(true);
                return;
              }
              
              const formattedCourses = processedCourses.map(course => {
                const courseId = course._id || course.id || `live-${Math.random().toString(36).substring(2, 9)}`;
                const courseTitle = course.title || course.course_title || 'Untitled Course';
                console.log("Processing live course:", courseId, courseTitle);
                
                let courseImage = course.course_image || course.thumbnail || '/fallback-course-image.jpg';
                if (courseId === 'ai_data_science' || courseTitle.toLowerCase().includes('ai') || courseTitle.toLowerCase().includes('data science')) {
                  courseImage = '/images/courses/ai-data-science.png';
                } else if (courseId === 'digital_marketing' || courseTitle.toLowerCase().includes('digital marketing')) {
                  courseImage = '/images/courses/digital-marketing.png';
                } else if (courseId === 'personality_development' || courseTitle.toLowerCase().includes('personality development')) {
                  courseImage = '/images/courses/pd.jpg';
                } else if (courseId === 'vedic_mathematics' || courseTitle.toLowerCase().includes('vedic mathematics')) {
                  courseImage = '/images/courses/vd.jpg';
                }
                
                return {
                  ...course,
                  _id: courseId,
                  id: courseId,
                  classType: 'live' as const,
                  course_title: courseTitle,
                  title: courseTitle,
                  course_description: course.description || course.course_description,
                  description: course.description || course.course_description,
                  course_category: course.category || course.course_category || 'Uncategorized',
                  category: course.category || course.course_category || 'Uncategorized',
                  course_image: courseImage,
                  course_duration: getDisplayDurationRange(course.duration_range, 'live'),
                  duration_range: course.duration_range || "4-18 months",
                  class_type: 'Live Courses',
                  prices: Array.isArray(course.prices) ? course.prices : [],
                  status: course.status || "Published",
                  updatedAt: course.updatedAt || new Date().toISOString(),
                  createdAt: course.createdAt || new Date().toISOString(),
                  url: course.url,
                  effort_hours: course.effort_hours,
                  no_of_Sessions: typeof course.no_of_Sessions === 'string' 
                    ? course.no_of_Sessions 
                    : (typeof course.no_of_Sessions === 'number' ? String(course.no_of_Sessions) : "24-120"),
                  session_display: course.no_of_Sessions ? `${course.no_of_Sessions} Live Sessions` : "24-120 Live Sessions",
                  instructor: course.instructor,
                  price_suffix: course.price_suffix
                } as ICourse;
              });
              
              console.log("Processed live courses count:", formattedCourses.length);
              setLiveCourses(formattedCourses);
              resolve(true);
            } catch (parseError) {
              console.error("Error processing live courses data:", parseError);
<<<<<<< HEAD
                          console.log("USING FALLBACK DATA DUE TO ERROR");
            const processedFallbackCourses = fallbackLiveCourses.map(course => ({
              ...course,
              course_duration: getDisplayDurationRange(course.duration_range || course.course_duration as string, 'live')
            }));
            setLiveCourses(processedFallbackCourses);
            resolve(true);
=======
              console.log("USING FALLBACK DATA DUE TO ERROR");
              const processedFallbackCourses = fallbackLiveCourses.map(course => ({
                ...course,
                course_duration: getDisplayDurationRange(course.duration_range || course.course_duration as string, 'live')
              }));
              setLiveCourses(processedFallbackCourses);
              resolve(true);
>>>>>>> 9a4edc52
            }
          },
                    onFail: (error) => {
            console.error("Error fetching live courses:", error);
<<<<<<< HEAD
                      console.log("USING FALLBACK DATA DUE TO API FAILURE");
          const processedFallbackCourses = fallbackLiveCourses.map(course => ({
            ...course,
            course_duration: getDisplayDurationRange(course.duration_range || course.course_duration as string, 'live')
          }));
          setLiveCourses(processedFallbackCourses);
          resolve(true);
=======
            console.log("USING FALLBACK DATA DUE TO API FAILURE");
            const processedFallbackCourses = fallbackLiveCourses.map(course => ({
              ...course,
              course_duration: getDisplayDurationRange(course.duration_range || course.course_duration as string, 'live')
            }));
            setLiveCourses(processedFallbackCourses);
            resolve(true);
>>>>>>> 9a4edc52
          }
        });
      });
      
      await fetchLiveCoursesPromise;
      
      if (!showOnlyLive) {
        console.log("Fetching blended courses...");
        
        getQuery({
          url: getCoursesWithFields({
            page: 1,
            limit: 8,
            status: "Published",
            fields: ['card'],
            filters: {
              class_type: "Blended Courses",
              currency: currency
            }
          }),
          onSuccess: (response) => {
            console.log("Blended Courses API Response received");
            
            try {
              if (response && Array.isArray(response) && response.length > 0) {
                console.log(`Found ${response.length} blended courses from API`);
                
                const processedCourses = response.map((course: any) => {
                  return {
                    ...course,
                    classType: 'blended' as const,
                    course_title: course.course_title || 'Untitled Course',
                    course_category: course.course_category || 'Uncategorized',
                    course_image: course.course_image || course.thumbnail || '/fallback-course-image.jpg',
                    status: course.status || "Published",
                    updatedAt: course.updatedAt || new Date().toISOString()
                  };
                });
                
                console.log("Processed blended courses:", processedCourses.length);
                setBlendedCourses(processedCourses);
              } else if (response && response.data && Array.isArray(response.data) && response.data.length > 0) {
                console.log(`Found ${response.data.length} blended courses from API (in data property)`);
                
                const processedCourses = response.data.map((course: any) => {
                  return {
                    ...course,
                    classType: 'blended' as const,
                    course_title: course.course_title || 'Untitled Course',
                    course_category: course.course_category || 'Uncategorized',
                    course_image: course.course_image || course.thumbnail || '/fallback-course-image.jpg',
                    status: course.status || "Published",
                    updatedAt: course.updatedAt || new Date().toISOString()
                  };
                });
                
                console.log("Processed blended courses:", processedCourses.length);
                setBlendedCourses(processedCourses);
              } else {
                console.log("No blended courses found in the API response");
                setBlendedCourses([]);
              }
            } catch (error) {
              console.error("Error processing blended courses:", error);
              setBlendedCourses([]);
            }
          },
          onFail: (error) => {
            console.error("Error fetching blended courses:", error);
            setBlendedCourses([]);
          }
        });
      } else {
        setBlendedCourses([]);
      }
    } catch (error) {
      console.error("Error in fetchCourses function:", error);
      setLiveCourses(fallbackLiveCourses);
      setBlendedCourses([]);
    }
  };

  // Initialize fetch on mount
  useEffect(() => {
    if (mounted) {
      getLocationCurrency().then(() => {
        fetchCourses();
      });
    }
  }, [mounted, showOnlyLive, getLocationCurrency]);

  // Filter handlers
  const toggleBlendedFilter = useCallback((filter: keyof typeof activeBlendedFilters) => {
    setActiveBlendedFilters(prev => ({
      ...prev,
      [filter]: !prev[filter]
    }));
  }, []);

  // Filter blended courses
  const filteredBlendedCourses = blendedCourses.filter(course => {
    if (!activeBlendedFilters.popular && !activeBlendedFilters.latest && !activeBlendedFilters.beginner) {
      return true;
    }
    
    let matches = false;
    
    if (activeBlendedFilters.popular) {
      matches = matches || course.course_title.toLowerCase().includes('popular');
    }
    
    if (activeBlendedFilters.latest) {
      const courseDate = new Date(course.updatedAt);
      const thirtyDaysAgo = new Date();
      thirtyDaysAgo.setDate(thirtyDaysAgo.getDate() - 30);
      matches = matches || courseDate > thirtyDaysAgo;
    }
    
    if (activeBlendedFilters.beginner) {
      matches = matches || course.course_title.toLowerCase().includes('beginner') || 
                (course.course_description?.toLowerCase().includes('beginner') ?? false);
    }
    
    return matches;
  });

  // Loading state
  if (loading) {
    return (
      <div className="min-h-[60vh] flex flex-col items-center justify-center bg-white dark:bg-gray-900 rounded-2xl shadow-sm">
        <div className="w-20 h-20 mb-6 text-primary-500 animate-spin">
          <Loader2 size={80} />
        </div>
        <h2 className="text-xl md:text-2xl font-bold text-gray-900 dark:text-white mb-2">
          Loading Courses
        </h2>
        <p className="text-gray-600 dark:text-gray-400 max-w-md text-center">
          Please wait while we fetch the latest courses for you.
        </p>
      </div>
    );
  }

  return (
    <div className={`w-full py-4 sm:py-6 md:py-8 relative overflow-hidden ${
      !isDark ? 'bg-gradient-to-br from-gray-50/30 via-white/20 to-gray-100/40' : ''
    }`}>
      {/* Section Header */}
      <div className="flex flex-col md:flex-row md:items-center justify-between mb-8 sm:mb-10 md:mb-16 lg:mb-20 px-3 sm:px-4 md:px-8 lg:px-10 relative z-10">
        <div>
          <h2 className="text-sm md:text-2xl lg:text-base font-extrabold mb-3 sm:mb-4 md:mb-6 dark:text-gray-300 max-w-2xl font-medium">
            {CustomText}
          </h2>
          <p className="text-2xl md:text-base lg:text-3xl text-gray-600 text-gray-800 dark:text-white font-bold">
            {CustomDescription}
          </p>
        </div>
        <div className="mt-4 sm:mt-6 md:mt-0 hidden md:block">
          <ViewAllButton 
            href="/courses" 
            text="View All Courses"
            isDark={isDark}
          />
        </div>
      </div>

      {/* Live Courses Section */}
      <div className="glass-container glass-transition p-4 sm:p-6 md:p-8 lg:p-10 xl:p-12 mb-8 sm:mb-12 md:mb-16 lg:mb-20 mx-3 sm:mx-4 md:mx-8 lg:mx-10 z-10">
        <div className="flex flex-col sm:flex-row sm:items-center justify-between mb-6 sm:mb-8 md:mb-10 lg:mb-12">
          <div className="flex items-center mb-4 sm:mb-0">
            <Video className="w-6 h-6 mr-3 text-[#379392]" />
            <h3 className="text-lg md:text-xl lg:text-2xl font-bold text-gray-800 dark:text-white">
              Live Interactive Courses
              <span className="hidden sm:inline"> (Weekend / Weekday Classes Available)</span>
              <span className="block sm:hidden text-sm font-medium text-gray-600 dark:text-gray-400 mt-2">Weekend / Weekday Classes Available</span>
            </h3>
          </div>
        </div>

        {liveCourses.length > 0 ? (
          <div className="course-grid">
            {liveCourses.map((course) => {
              const { videoCount, qnaSessions } = getBlendedCourseSessions(course);
              const batchPrice = course.prices && course.prices[0] ? course.prices[0].batch : null;
              const minBatchSize = course.prices && course.prices[0] ? course.prices[0].min_batch_size : 2;
              const displayPrice = batchPrice || (course.prices && course.prices[0] ? course.prices[0].individual : null);
              
              return (
                <div key={course._id} className="live-course-card-wrapper flex flex-col h-full relative w-full min-w-0">
                  <CourseCard 
                    course={{
                      _id: course._id || course.id || `live-${Math.random().toString(36).substring(2, 9)}`,
                      course_title: course.course_title || course.title || 'Untitled Course',
                      course_description: course.course_description || course.description,
                      course_image: course.course_image || course.thumbnail || '/fallback-course-image.jpg',
                      course_duration: getDisplayDurationRange(course.duration_range || course.course_duration as string, 'live'),
                      duration_range: course.duration_range || course.course_duration as string || "4-18 months",
                      course_category: course.course_category || course.category || 'Uncategorized',
                      prices: course.prices || [],
                      course_fee: Number(displayPrice) || 1499,
                      no_of_Sessions: typeof course.no_of_Sessions === 'string' 
                        ? course.no_of_Sessions 
                        : (typeof course.no_of_Sessions === 'number' ? String(course.no_of_Sessions) : "24-120"),
                      session_display: course.no_of_Sessions ? `${course.no_of_Sessions} Live Sessions` : "24-120 Live Sessions",
                      effort_hours: course.effort_hours || course.efforts_per_Week || "6-8",
                      class_type: 'Live Courses',
                      isFree: Boolean(course.isFree) || false,
                      batchPrice: batchPrice || undefined,
                      status: course.status || "Published",
                      updatedAt: course.updatedAt || new Date().toISOString(),
                      createdAt: course.createdAt || new Date().toISOString(),
                      url: course.url
                    }} 
                    classType="Live Courses"
                    preserveClassType={true}
                    showDuration={true}
                    isCompact={true}
                  />
                </div>
              );
            })}
          </div>
        ) : (
          <EmptyState type="live" isDark={isDark} />
        )}
      </div>

      {/* Blended Courses Section */}
      {!showOnlyLive && (
        <div className="glass-container glass-transition p-4 sm:p-6 md:p-8 lg:p-10 xl:p-12 mx-3 sm:mx-4 md:mx-8 lg:mx-10 mb-8 sm:mb-12 md:mb-16 lg:mb-20 z-10">
          <div className="flex flex-col sm:flex-row sm:items-center justify-between mb-6 sm:mb-8 md:mb-10 lg:mb-12">
            <div className="flex items-center mb-4 sm:mb-0">
              <Layers className="w-6 h-6 mr-3 text-[#379392]" />
              <h3 className="text-lg md:text-xl lg:text-2xl font-bold text-gray-800 dark:text-white">
                Blended Self Paced Certification Courses
              </h3>
            </div>
            
            <div className="flex flex-wrap gap-1.5 sm:gap-2 md:gap-3 justify-start sm:justify-end">
              <FilterButton 
                active={activeBlendedFilters.beginner} 
                icon={<BookOpen size={14} />} 
                label="Beginner-Friendly"
                onClick={() => toggleBlendedFilter('beginner')}
                isDark={isDark}
              />
              <FilterButton 
                active={activeBlendedFilters.popular} 
                icon={<Sparkles size={14} />} 
                label="Popular"
                onClick={() => toggleBlendedFilter('popular')}
                isDark={isDark}
              />
              <FilterButton 
                active={activeBlendedFilters.latest} 
                icon={<Clock size={14} />} 
                label="Latest"
                onClick={() => toggleBlendedFilter('latest')}
                isDark={isDark}
              />
              {(activeBlendedFilters.beginner || activeBlendedFilters.popular || activeBlendedFilters.latest) && (
                <button 
                  onClick={() => setActiveBlendedFilters({beginner: false, popular: false, latest: false})}
                  className="glass-stats glass-transition flex items-center space-x-1 px-3 py-1.5 md:py-1.5 rounded-full text-xs font-medium text-gray-700 dark:text-gray-300"
                >
                  <Filter size={14} />
                  <span>Clear</span>
                </button>
              )}
            </div>
          </div>

          {filteredBlendedCourses.length > 0 ? (
            <div className="course-grid">
              {filteredBlendedCourses.map((course, index) => {
                const { videoCount, qnaSessions } = getBlendedCourseSessions(course);
                
                return (
                  <div key={course._id || `blended-${index}`} className="flex flex-col h-full w-full min-w-0">
                    <CourseCard 
                      course={{
                        _id: course._id,
                        course_title: course.course_title,
                        course_description: course.course_description || course.description,
                        course_image: course.course_image || course.thumbnail || '/fallback-course-image.jpg',
                        course_duration: "Self Paced",
                        display_duration: true,
                        prices: course.prices || [],
                        course_fee: course.prices && course.prices[0] ? course.prices[0].individual : 1499,
                        no_of_Sessions: String(videoCount + qnaSessions),
                        session_display: "Up to 120 Sessions",
                        effort_hours: course.effort_hours || course.efforts_per_Week || "3-5",
                        class_type: 'Blended Courses',
                        isFree: course.isFree || false,
                        batchPrice: course.prices && course.prices[0] ? course.prices[0].batch : undefined,
                        course_category: course.course_category || course.category || 'Uncategorized',
                        status: course.status || "Published",
                        updatedAt: course.updatedAt || new Date().toISOString(),
                        createdAt: course.createdAt || new Date().toISOString()
                      }} 
                      classType="blended"
                      showDuration={true}
                    />
                  </div>
                );
              })}
            </div>
          ) : (
            <EmptyState type="blended" isDark={isDark} />
          )}
        </div>
      )}

      {/* Mobile View All Button */}
      <div className="md:hidden mt-6 sm:mt-8 mb-8 sm:mb-12 flex justify-center px-3 sm:px-4 md:px-8 relative z-10">
        <Link
          href="/courses"
          className="glass-stats glass-transition w-full max-w-md px-6 py-4 flex items-center justify-center text-white font-medium rounded-lg bg-gradient-to-r from-primary-500 to-secondary-500 hover:from-primary-600 hover:to-secondary-600"
          onClick={scrollToTop}
        >
          <span>View All Courses</span>
          <ChevronRight size={18} className="ml-2" />
        </Link>
      </div>
    </div>
  );
};

export default HomeCourseSection2; <|MERGE_RESOLUTION|>--- conflicted
+++ resolved
@@ -506,15 +506,11 @@
             let processedCourses: ICourse[] = [];
             
             try {
-<<<<<<< HEAD
-              if (response && response.data && Array.isArray(response.data) && response.data.length > 0) {
-=======
               // Handle the new API response format with success and data fields
               if (response && response.success && response.data && Array.isArray(response.data) && response.data.length > 0) {
                 console.log(`Found ${response.data.length} live courses from API (success response)`);
                 processedCourses = response.data;
               } else if (response && response.data && Array.isArray(response.data) && response.data.length > 0) {
->>>>>>> 9a4edc52
                 console.log(`Found ${response.data.length} live courses from API`);
                 processedCourses = response.data;
               } else if (response && Array.isArray(response) && response.length > 0) {
@@ -585,15 +581,6 @@
               resolve(true);
             } catch (parseError) {
               console.error("Error processing live courses data:", parseError);
-<<<<<<< HEAD
-                          console.log("USING FALLBACK DATA DUE TO ERROR");
-            const processedFallbackCourses = fallbackLiveCourses.map(course => ({
-              ...course,
-              course_duration: getDisplayDurationRange(course.duration_range || course.course_duration as string, 'live')
-            }));
-            setLiveCourses(processedFallbackCourses);
-            resolve(true);
-=======
               console.log("USING FALLBACK DATA DUE TO ERROR");
               const processedFallbackCourses = fallbackLiveCourses.map(course => ({
                 ...course,
@@ -601,20 +588,10 @@
               }));
               setLiveCourses(processedFallbackCourses);
               resolve(true);
->>>>>>> 9a4edc52
             }
           },
                     onFail: (error) => {
             console.error("Error fetching live courses:", error);
-<<<<<<< HEAD
-                      console.log("USING FALLBACK DATA DUE TO API FAILURE");
-          const processedFallbackCourses = fallbackLiveCourses.map(course => ({
-            ...course,
-            course_duration: getDisplayDurationRange(course.duration_range || course.course_duration as string, 'live')
-          }));
-          setLiveCourses(processedFallbackCourses);
-          resolve(true);
-=======
             console.log("USING FALLBACK DATA DUE TO API FAILURE");
             const processedFallbackCourses = fallbackLiveCourses.map(course => ({
               ...course,
@@ -622,7 +599,6 @@
             }));
             setLiveCourses(processedFallbackCourses);
             resolve(true);
->>>>>>> 9a4edc52
           }
         });
       });
