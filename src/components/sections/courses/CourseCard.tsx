--- conflicted
+++ resolved
@@ -444,29 +444,17 @@
 
       // Check for live courses indicators
       if (course?.is_live_course === true || 
-<<<<<<< HEAD
-          (course?.course_title && course.course_title.toLowerCase().includes('live')) ||
-          (course?.class_type && course.class_type.toLowerCase().includes('live')) ||
-          (descriptionText && descriptionText.toLowerCase().includes('live interactive'))) {
-=======
           (course?.course_title && typeof course.course_title === 'string' && course.course_title.toLowerCase().includes('live')) ||
           (course?.class_type && typeof course.class_type === 'string' && course.class_type.toLowerCase().includes('live')) ||
           (course?.course_description && typeof course.course_description === 'string' && course.course_description.toLowerCase().includes('live interactive'))) {
->>>>>>> b72dab22
         return 'live';
       }
       
       // Check for blended courses indicators
       if (course?.is_blended_course === true || 
-<<<<<<< HEAD
-          (course?.class_type && (course.class_type.toLowerCase().includes('blend') || course.class_type.toLowerCase().includes('hybrid'))) ||
-          (course?.course_title && (course.course_title.toLowerCase().includes('blend') || course.course_title.toLowerCase().includes('hybrid'))) ||
-          (descriptionText && descriptionText.toLowerCase().includes('blended learning'))) {
-=======
           (course?.class_type && typeof course.class_type === 'string' && (course.class_type.toLowerCase().includes('blend') || course.class_type.toLowerCase().includes('hybrid'))) ||
           (course?.course_title && typeof course.course_title === 'string' && (course.course_title.toLowerCase().includes('blend') || course.course_title.toLowerCase().includes('hybrid'))) ||
           (course?.course_description && typeof course.course_description === 'string' && course.course_description.toLowerCase().includes('blended learning'))) {
->>>>>>> b72dab22
         return 'blended';
       }
       
