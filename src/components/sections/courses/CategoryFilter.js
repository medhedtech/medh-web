--- conflicted
+++ resolved
@@ -1,12 +1,7 @@
 const CategoryFilter = ({ categories, setSelectedCategory, heading }) => {
   return (
-<<<<<<< HEAD
-    <div className="w-full md:w-1/4 bg-inherit p-4">
-      <h2 className="text-xl font-semibold mb-4">Category</h2>
-=======
     <div className="w-full  bg-white p-4 rounded-md">
       <h2 className="text-2xl font-semibold mb-4 text-black">{heading}</h2>
->>>>>>> 36f19ea2
       <div className="flex flex-col">
         {categories.map((category) => (
           <label key={category} className="inline-flex items-center mb-2">
