"use client";

import React, { useState, useEffect, useCallback, memo } from "react";
import { motion, AnimatePresence } from "framer-motion";
import { CheckCircle, Info, ChevronDown, ArrowUp, ChevronRight } from "lucide-react";
import { useRouter } from "next/navigation";
import bgImg from "@/assets/images/herobanner/bg-img.jpeg";

interface IFeature {
  title: string;
  description: string;
  icon: string;
  color: string;
}

interface ITab {
  id: number;
  name: string;
  content: React.ReactElement;
}

interface IData {
  tabs: ITab[];
}

interface IAccordionProps {
  title: string;
  children: React.ReactNode;
  defaultOpen?: boolean;
  titleClassName?: string;
  contentClassName?: string;
}

const fadeInUp = {
  hidden: { opacity: 0, y: 20 },
  visible: { opacity: 1, y: 0 }
};

const data: IData = {
  tabs: [
    {
      id: 1,
      name: "Overview",
      content: (
        <>
          <ul className="space-y-4 mb-6">
            {[
              {
                title: "Customized Training Courses",
                description:
                  "Acknowledging the unique characteristics of each company, our seasoned trainers collaborate closely to tailor training courses that effectively address your IT and other training requirements. From AI, Data Science & Analytics, Cybersecurity, Cloud computing to Digital Marketing, Personality Development, our dynamic training courses are meticulously crafted to align with your business objectives.",
              },
              {
                title: "Expert Instructors",
                description:
                  "Our trainers are seasoned IT professionals with extensive industry experience. They bring real-world insights and practical knowledge to the training sessions, ensuring that your employees receive top-notch instruction and guidance.",
              },
              {
                title: "Flexible Learning Options",
                description:
                  "We recognize that every company operates within its own scheduling constraints. Hence, we offer flexible learning options, including on-site training, virtual classrooms, and self-paced e-learning modules. This allows your employees to conveniently access our training courses, balancing learning with their regular work responsibilities.",
              },
              {
                title: "Results-Driven Approach",
                description:
                  "Our training courses adopt a results-driven methodology, emphasizing practical applications and real-world scenarios. This ensures that participants not only acquire new skills but also develop the ability to apply them effectively in their professional roles.",
              },
              {
                title: "Ongoing Support",
                description:
                  "Beyond the completion of the training course, we provide continued support to ensure the successful implementation of acquired skills within your organization. Our trainers are available to address any queries or challenges that may arise during the application phase.",
              },
            ].map((item, index) => (
              <li key={index} className="bg-white dark:bg-gray-800 p-6 rounded-xl shadow-md border border-gray-100 dark:border-gray-700">
                <h3 className="text-lg font-semibold text-gray-800 dark:text-white mb-3">
                  {item.title}
                </h3>
                <p className="text-gray-600 dark:text-gray-300 text-sm leading-relaxed">
                  {item.description}
                </p>
              </li>
            ))}
          </ul>

          <p className="text-gray-700 dark:text-gray-300 italic text-center">
            Reach out to us today to discuss your training needs and let us
            design a customized training plan that aligns with your goals and
            aspirations. Together, let&#39;s embark on a journey of growth and
            success through our Corporate Training Solutions.
          </p>
        </>
      ),
    },
    {
      id: 2,
      name: "Benefits",
      content: (
        <>
          <motion.p 
            initial={{ opacity: 0, y: 20 }}
            animate={{ opacity: 1, y: 0 }}
            transition={{ delay: 0.1 }}
            className="text-gray-700 dark:text-gray-300 mb-8 text-center text-lg"
          >
            Discover the transformative power of strategic corporate training that goes beyond skill development.
          </motion.p>

          <ul className="grid grid-cols-1 md:grid-cols-2 gap-6 mb-8">
            {[
              {
                title: "Enhanced Productivity",
                description:
                  "Empower your workforce with cutting-edge skills and knowledge that directly translate to improved efficiency, innovation, and overall organizational performance.",
                icon: "🚀",
                color: "bg-blue-100"
              },
              {
                title: "Competitive Market Advantage",
                description:
                  "Stay ahead of industry trends and technological advancements. Our training ensures your team possesses the latest expertise to outperform competitors and capture market opportunities.",
                icon: "🎯",
                color: "bg-green-100"
              },
              {
                title: "Talent Retention & Attraction",
                description:
                  "Demonstrate your commitment to employee growth and development. Create a culture of continuous learning that attracts top talent and significantly reduces turnover costs.",
                icon: "💎",
                color: "bg-purple-100"
              },
              {
                title: "Innovation & Adaptability",
                description:
                  "Cultivate a forward-thinking mindset within your organization. Our training programs foster creativity, problem-solving abilities, and the agility to navigate rapidly changing business landscapes.",
                icon: "💡",
                color: "bg-orange-100"
              },
              {
                title: "Risk Mitigation & Compliance",
                description:
                  "Ensure your team is well-versed in industry regulations, best practices, and security protocols. Minimize operational risks while maintaining compliance with evolving standards.",
                icon: "🛡️",
                color: "bg-red-100"
              },
              {
                title: "Cross-Functional Collaboration",
                description:
                  "Break down organizational silos through comprehensive training that promotes holistic understanding. Encourage knowledge sharing, interdepartmental communication, and a unified approach to achieving organizational objectives.",
                icon: "🤝",
                color: "bg-yellow-100"
              },
            ].map((feature, index) => (
              <motion.li 
                key={index}
                initial={{ opacity: 0, y: 20 }}
                animate={{ opacity: 1, y: 0 }}
                transition={{ delay: index * 0.1 }}
                className="bg-white dark:bg-gray-800 p-6 rounded-xl shadow-md hover:shadow-lg transition-all transform hover:-translate-y-2 border border-gray-100 dark:border-gray-700 group"
              >
                <div className="flex items-start mb-4">
                  <div className={`w-12 h-12 flex items-center justify-center ${feature.color} rounded-full mr-4`}>
                    <span className="text-2xl">{feature.icon}</span>
                  </div>
                  <h3 className="text-lg font-semibold text-gray-800 dark:text-white">
                    {feature.title}
                  </h3>
                </div>
                <p className="text-gray-600 dark:text-gray-300 text-sm leading-relaxed">
                  {feature.description}
                </p>
              </motion.li>
            ))}
          </ul>
          <motion.p 
            initial={{ opacity: 0 }}
            animate={{ opacity: 1 }}
            transition={{ delay: 0.5 }}
            className="text-gray-700 dark:text-gray-300 italic text-center mt-6 text-sm"
          >
            Invest in MEDH's Corporate Training Programs and witness a transformative journey of organizational excellence.
          </motion.p>
        </>
      ),
    },
  ],
};

const Accordion: React.FC<IAccordionProps> = memo(({ title, children, defaultOpen = false, titleClassName, contentClassName }) => {
  const [isOpen, setIsOpen] = useState<boolean>(defaultOpen);

  const toggleAccordion = useCallback(() => {
    setIsOpen(prev => !prev);
  }, []);

  return (
<<<<<<< HEAD
    <div className="border border-gray-200 dark:border-gray-700 rounded-lg overflow-hidden bg-gray-50 dark:bg-gray-800 mb-3">
      <button
        onClick={toggleAccordion}
        className={`w-full px-4 md:px-6 py-3 md:py-4 text-left flex items-center justify-between bg-white dark:bg-gray-900 hover:bg-gray-50 dark:hover:bg-gray-800 transition-colors ${titleClassName}`}
        aria-expanded={isOpen}
      >
        <span className="text-sm md:text-base font-semibold text-gray-900 dark:text-white pr-4">
          {title}
        </span>
        <ChevronDown 
          className={`w-4 h-4 md:w-5 md:h-5 text-gray-500 dark:text-gray-400 transition-transform duration-200 ${
=======
    <div className="border border-gray-200 dark:border-gray-700 rounded-lg sm:rounded-xl overflow-hidden bg-white dark:bg-gray-800 shadow-sm hover:shadow-md transition-shadow">
      <button
        onClick={toggleAccordion}
        className={`w-full px-3 sm:px-4 md:px-5 py-2.5 sm:py-3 md:py-4 text-left flex items-center justify-between bg-gradient-to-r from-gray-50 to-white dark:from-gray-700 dark:to-gray-800 hover:from-gray-100 hover:to-gray-50 dark:hover:from-gray-600 dark:hover:to-gray-700 transition-all ${titleClassName}`}
        aria-expanded={isOpen}
      >
        <span className="text-sm sm:text-base md:text-lg font-semibold text-gray-800 dark:text-white pr-2 sm:pr-4">
          {title}
        </span>
        <ChevronDown 
          className={`w-4 h-4 sm:w-5 sm:h-5 text-gray-500 dark:text-gray-400 transition-transform duration-200 flex-shrink-0 ${
>>>>>>> 7f33a025
            isOpen ? 'rotate-180' : ''
          }`} 
        />
      </button>

      <AnimatePresence initial={false}>
        {isOpen && (
          <motion.div
            initial={{ height: 0, opacity: 0 }}
            animate={{ height: "auto", opacity: 1 }}
            exit={{ height: 0, opacity: 0 }}
            transition={{ duration: 0.2 }}
            className="overflow-hidden"
          >
<<<<<<< HEAD
            <div className={`p-4 md:p-6 bg-white dark:bg-gray-900 border-t border-gray-200 dark:border-gray-700 ${contentClassName}`}>
=======
            <div className={`p-2.5 sm:p-3 md:p-4 bg-gradient-to-br from-white to-gray-50 dark:from-gray-800 dark:to-gray-850 border-t border-gray-200 dark:border-gray-700 ${contentClassName}`}>
>>>>>>> 7f33a025
              {children}
            </div>
          </motion.div>
        )}
      </AnimatePresence>
    </div>
  );
});

Accordion.displayName = "Accordion";

const CorporateOverview: React.FC = () => {
  const router = useRouter();
  const [activeTab, setActiveTab] = useState<number>(1);
  const [isVisible, setIsVisible] = useState<boolean>(false);
  const [showScrollTop, setShowScrollTop] = useState<boolean>(false);
  const [isLoading, setIsLoading] = useState<boolean>(true);

  const activeContent = data.tabs.find((tab) => tab.id === activeTab);

  useEffect(() => {
    const timer = setTimeout(() => {
      setIsVisible(true);
      setIsLoading(false);
    }, 500);
    
    return () => clearTimeout(timer);
  }, []);

  useEffect(() => {
    const handleScroll = () => {
      setShowScrollTop(window.scrollY > 300);
    };
    
    let timeoutId: NodeJS.Timeout;
    const debouncedHandleScroll = () => {
      clearTimeout(timeoutId);
      timeoutId = setTimeout(handleScroll, 100);
    };
    
    window.addEventListener('scroll', debouncedHandleScroll);
    return () => {
      window.removeEventListener('scroll', debouncedHandleScroll);
      clearTimeout(timeoutId);
    };
  }, []);

  // Animation variants are defined at module level

  const scrollToTop = useCallback(() => {
    window.scrollTo({ 
      top: 0, 
      behavior: 'smooth' 
    });
  }, []);

  const handleTabClick = useCallback((tabId: number) => {
    setActiveTab(tabId);
  }, []);

  if (isLoading) {
    return (
      <section className="bg-gray-50 dark:bg-gray-950 min-h-screen">
        <div className="max-w-6xl mx-auto px-4 md:px-8 py-8 md:py-12">
          <div className="animate-pulse space-y-8">
            {/* Header skeleton */}
            <div className="bg-white dark:bg-gray-900 rounded-lg md:rounded-xl border border-gray-200 dark:border-gray-700 p-6 md:p-8 shadow-sm">
              <div className="h-8 bg-gray-200 dark:bg-gray-700 rounded w-1/2 mx-auto mb-4"></div>
              <div className="h-4 bg-gray-200 dark:bg-gray-700 rounded w-3/4 mx-auto"></div>
            </div>
            
            {/* Tab navigation skeleton */}
            <div className="bg-white dark:bg-gray-900 rounded-lg border border-gray-200 dark:border-gray-700 p-1 shadow-sm w-fit mx-auto">
              <div className="flex space-x-1">
                {[1, 2].map((i) => (
                  <div key={i} className="h-10 bg-gray-200 dark:bg-gray-700 rounded w-24"></div>
                ))}
              </div>
            </div>
            
            {/* Content skeleton */}
            <div className="bg-white dark:bg-gray-900 rounded-lg md:rounded-xl border border-gray-200 dark:border-gray-700 p-6 md:p-8 shadow-sm">
              <div className="space-y-4">
                {[1, 2, 3].map((i) => (
                  <div key={i} className="border border-gray-200 dark:border-gray-700 rounded-lg p-4">
                    <div className="h-6 bg-gray-200 dark:bg-gray-700 rounded w-1/3 mb-2"></div>
                    <div className="h-4 bg-gray-200 dark:bg-gray-700 rounded w-full"></div>
                  </div>
                ))}
              </div>
            </div>
          </div>
        </div>
      </section>
    );
  }

  return (
<<<<<<< HEAD
    <section className="bg-gray-50 dark:bg-gray-950 min-h-screen">
      <div className="max-w-6xl mx-auto px-4 md:px-8 py-8 md:py-12">
        {/* Clean Header */}
        <div className="bg-white dark:bg-gray-900 rounded-lg md:rounded-xl border border-gray-200 dark:border-gray-700 p-6 md:p-8 shadow-sm mb-8">
          <motion.div
            initial="hidden"
            animate={isVisible ? "visible" : "hidden"}
            variants={fadeInUp}
            transition={{ duration: 0.6 }}
            className="text-center"
          >
            <h1 className="text-2xl md:text-3xl lg:text-4xl font-bold text-gray-900 dark:text-white mb-4">
              Corporate Training Excellence
            </h1>
            <p className="text-base md:text-lg text-gray-600 dark:text-gray-400 max-w-3xl mx-auto leading-relaxed">
              Transform your organization with our comprehensive training solutions designed to elevate performance, 
              enhance skills, and drive sustainable growth across all levels of your business.
            </p>
          </motion.div>
        </div>
=======
    <section 
      className="py-8 md:py-12 lg:py-16 bg-gradient-to-b from-gray-50 to-white dark:from-gray-900 dark:to-gray-800 relative overflow-hidden"
      style={{
        backgroundImage: `url(${bgImg.src})`,
        backgroundSize: 'cover',
        backgroundPosition: 'center',
        backgroundAttachment: 'fixed'
      }}
    >
      {/* Background overlay */}
      <div className="absolute inset-0 bg-white/90 dark:bg-gray-900/90 backdrop-blur-sm"></div>
      
      <div className="container mx-auto px-3 sm:px-4 md:px-6 lg:px-8 relative z-10">
        <motion.div
          initial="hidden"
          animate={isVisible ? "visible" : "hidden"}
          variants={fadeInUp}
          transition={{ duration: 0.6 }}
          className="text-center mb-8 md:mb-12"
        >
          <h2 className="text-2xl sm:text-3xl md:text-4xl lg:text-5xl font-bold bg-gradient-to-r from-primary-600 to-indigo-600 bg-clip-text text-transparent mb-3 md:mb-4">
            Corporate Training Excellence
          </h2>
          <p className="text-base md:text-lg text-gray-600 dark:text-gray-300 max-w-3xl mx-auto leading-relaxed px-2">
            Transform your organization with our comprehensive training solutions designed to elevate performance, 
            enhance skills, and drive sustainable growth across all levels of your business.
          </p>
        </motion.div>
>>>>>>> 7f33a025

        {/* Tab Navigation - Mobile Optimized */}
        <motion.div
          initial="hidden"
          animate={isVisible ? "visible" : "hidden"}
          variants={fadeInUp}
          transition={{ duration: 0.6, delay: 0.2 }}
          className="flex justify-center mb-6 md:mb-8"
        >
<<<<<<< HEAD
          <div className="bg-white dark:bg-gray-900 rounded-lg border border-gray-200 dark:border-gray-700 p-1 shadow-sm">
            <div className="flex space-x-1">
=======
          <div className="bg-white dark:bg-gray-800 rounded-xl sm:rounded-2xl p-1 sm:p-2 shadow-lg border border-gray-200 dark:border-gray-700 w-full max-w-md sm:max-w-none sm:w-auto">
            <div className="flex space-x-1 sm:space-x-2">
>>>>>>> 7f33a025
              {data.tabs.map((tab) => (
                <button
                  key={tab.id}
                  onClick={() => handleTabClick(tab.id)}
<<<<<<< HEAD
                  className={`px-4 md:px-6 py-2 md:py-3 rounded-md font-medium transition-all duration-200 text-sm md:text-base ${
=======
                  className={`flex-1 sm:flex-none px-3 sm:px-6 py-2 sm:py-3 rounded-lg sm:rounded-xl font-medium text-sm sm:text-base transition-all duration-300 ${
>>>>>>> 7f33a025
                    activeTab === tab.id
                      ? 'bg-blue-600 dark:bg-blue-500 text-white'
                      : 'text-gray-600 dark:text-gray-400 hover:bg-gray-100 dark:hover:bg-gray-800 hover:text-gray-900 dark:hover:text-white'
                  }`}
                >
                  {tab.name}
                </button>
              ))}
            </div>
          </div>
        </motion.div>

        {/* Tab Content - Mobile Optimized */}
        <AnimatePresence mode="wait">
          <motion.div 
            key={activeTab}
            initial={{ opacity: 0, y: 20 }}
            animate={{ opacity: 1, y: 0 }}
            exit={{ opacity: 0, y: -20 }}
<<<<<<< HEAD
            transition={{ duration: 0.3 }}
            className="bg-white dark:bg-gray-900 rounded-lg md:rounded-xl border border-gray-200 dark:border-gray-700 p-6 md:p-8 shadow-sm"
=======
            transition={{ duration: 0.4 }}
            className="max-w-5xl mx-auto bg-white/95 backdrop-blur-lg dark:bg-gray-800/95 px-3 sm:px-6 md:px-8 lg:px-10 py-6 sm:py-8 md:py-10 lg:py-12 rounded-xl sm:rounded-2xl shadow-xl border border-gray-200 dark:border-gray-700"
>>>>>>> 7f33a025
          >
            {activeTab === 1 && (
              <div className="space-y-3 sm:space-y-4 md:space-y-6">
                {[
                  {
                    title: "Customized Training Solutions",
                    description: "Our expert trainers collaborate closely with your team to develop tailored programs that address your specific IT and professional development needs. From cutting-edge technologies to essential soft skills, we ensure every course aligns perfectly with your organizational objectives."
                  },
                  {
                    title: "Industry-Leading Instructors",
                    description: "Learn from seasoned professionals who bring decades of real-world experience to every session. Our instructors combine theoretical knowledge with practical insights, ensuring your team gains actionable skills they can apply immediately."
                  },
                  {
                    title: "Flexible Learning Pathways",
                    description: "Choose from a variety of learning formats designed to suit your team's schedule and preferences. Whether it's intensive on-site workshops, interactive virtual classrooms, or self-paced e-learning modules, we adapt to your organizational rhythm."
                  },
                  {
                    title: "Results-Driven Methodology",
                    description: "Our training programs focus on measurable outcomes and practical applications. Through real-world scenarios and hands-on exercises, participants develop skills they can immediately implement to drive business results."
                  },
                  {
                    title: "Continuous Support & Mentorship",
                    description: "Your learning journey doesn't end with course completion. We provide ongoing support, mentorship opportunities, and resources to ensure successful skill implementation and long-term organizational growth."
                  }
                ].map((item, index) => (
                  <Accordion 
                    key={index}
                    title={item.title}
                    defaultOpen={index === 0}
                  >
                    <p className="text-sm sm:text-base text-gray-600 dark:text-gray-300 leading-relaxed">
                      {item.description}
                    </p>
                  </Accordion>
                ))}
              </div>
            )}

            {activeTab === 2 && (
              <div className="space-y-3 sm:space-y-4 md:space-y-6">
                {[
                  {
                    title: "Strategic Talent Acquisition",
                    description: "Position your organization as an employer of choice by demonstrating a strong commitment to professional development. Our comprehensive training programs help attract and retain top talent in today's competitive market."
                  },
                  {
                    title: "Accelerated Skill Development",
                    description: "Fast-track your team's growth with targeted training programs that rapidly enhance their capabilities. Our structured approach ensures quick mastery of new skills and technologies."
                  },
                  {
                    title: "Peak Performance Culture",
                    description: "Foster a high-performance environment where continuous learning and improvement become part of your organizational DNA. Watch as enhanced skills translate into superior outcomes and innovation."
                  },
                  {
                    title: "Elevated Employee Engagement",
                    description: "Create a motivated and committed workforce through personalized development opportunities. Our training programs help employees see clear career progression paths within your organization."
                  },
                  {
                    title: "Digital Transformation Ready",
                    description: "Prepare your team for the digital future with comprehensive training in emerging technologies and methodologies. Stay competitive by keeping your workforce at the forefront of technological advancement."
                  }
                ].map((benefit, index) => (
                  <Accordion 
                    key={index}
                    title={benefit.title}
                    defaultOpen={index === 0}
                  >
                    <p className="text-sm sm:text-base text-gray-600 dark:text-gray-300 leading-relaxed">
                      {benefit.description}
                    </p>
                  </Accordion>
                ))}
              </div>
            )}
          </motion.div>
        </AnimatePresence>

        {/* Call to Action - Mobile Optimized */}
        <motion.div
          initial="hidden"
          animate={isVisible ? "visible" : "hidden"}
          variants={fadeInUp}
          transition={{ duration: 0.6, delay: 0.4 }}
<<<<<<< HEAD
          className="bg-white dark:bg-gray-900 rounded-lg md:rounded-xl border border-gray-200 dark:border-gray-700 p-6 md:p-8 shadow-sm text-center mt-8"
        >
          <p className="text-base md:text-lg text-gray-600 dark:text-gray-400 mb-6">
=======
          className="text-center mt-8 md:mt-12 px-3"
        >
          <p className="text-base md:text-lg text-gray-600 dark:text-gray-300 mb-4 md:mb-6">
>>>>>>> 7f33a025
            Ready to transform your organization's potential into performance?
          </p>
          <button
            onClick={() => router.push('/contact-us')}
<<<<<<< HEAD
            className="inline-flex items-center px-6 md:px-8 py-3 md:py-4 bg-blue-600 hover:bg-blue-700 dark:bg-blue-500 dark:hover:bg-blue-600 text-white font-semibold rounded-lg transition-all duration-200"
          >
            Start Your Journey
            <ChevronRight className="ml-2 w-4 h-4 md:w-5 md:h-5" />
=======
            className="inline-flex items-center px-6 sm:px-8 py-3 sm:py-4 bg-gradient-to-r from-primary-500 to-indigo-500 hover:from-primary-600 hover:to-indigo-600 text-white font-medium rounded-xl transition-all duration-300 shadow-lg shadow-primary-500/25 hover:shadow-xl hover:shadow-primary-500/40 transform hover:scale-105 text-sm sm:text-base w-full sm:w-auto max-w-xs sm:max-w-none mx-auto"
          >
            Start Your Journey
            <ChevronRight className="ml-2 w-4 h-4 sm:w-5 sm:h-5" />
>>>>>>> 7f33a025
          </button>
        </motion.div>
      </div>

      {/* Scroll to top button - Mobile Optimized */}
      <AnimatePresence>
        {showScrollTop && (
          <motion.button
            initial={{ opacity: 0, scale: 0.8 }}
            animate={{ opacity: 1, scale: 1 }}
            exit={{ opacity: 0, scale: 0.8 }}
            onClick={scrollToTop}
<<<<<<< HEAD
            className="fixed bottom-6 right-6 md:bottom-8 md:right-8 p-3 bg-blue-600 hover:bg-blue-700 dark:bg-blue-500 dark:hover:bg-blue-600 text-white rounded-full shadow-lg transition-all z-50"
            aria-label="Scroll to top"
          >
            <ArrowUp className="w-4 h-4 md:w-5 md:h-5" />
=======
            className="fixed bottom-6 right-4 sm:bottom-8 sm:right-8 p-2.5 sm:p-3 bg-primary-500 hover:bg-primary-600 text-white rounded-full shadow-lg shadow-primary-500/25 hover:shadow-xl hover:shadow-primary-500/40 transition-all z-50"
            aria-label="Scroll to top"
          >
            <ArrowUp className="w-4 h-4 sm:w-5 sm:h-5" />
>>>>>>> 7f33a025
          </motion.button>
        )}
      </AnimatePresence>
    </section>
  );
};

export default memo(CorporateOverview); <|MERGE_RESOLUTION|>--- conflicted
+++ resolved
@@ -193,7 +193,6 @@
   }, []);
 
   return (
-<<<<<<< HEAD
     <div className="border border-gray-200 dark:border-gray-700 rounded-lg overflow-hidden bg-gray-50 dark:bg-gray-800 mb-3">
       <button
         onClick={toggleAccordion}
@@ -205,19 +204,6 @@
         </span>
         <ChevronDown 
           className={`w-4 h-4 md:w-5 md:h-5 text-gray-500 dark:text-gray-400 transition-transform duration-200 ${
-=======
-    <div className="border border-gray-200 dark:border-gray-700 rounded-lg sm:rounded-xl overflow-hidden bg-white dark:bg-gray-800 shadow-sm hover:shadow-md transition-shadow">
-      <button
-        onClick={toggleAccordion}
-        className={`w-full px-3 sm:px-4 md:px-5 py-2.5 sm:py-3 md:py-4 text-left flex items-center justify-between bg-gradient-to-r from-gray-50 to-white dark:from-gray-700 dark:to-gray-800 hover:from-gray-100 hover:to-gray-50 dark:hover:from-gray-600 dark:hover:to-gray-700 transition-all ${titleClassName}`}
-        aria-expanded={isOpen}
-      >
-        <span className="text-sm sm:text-base md:text-lg font-semibold text-gray-800 dark:text-white pr-2 sm:pr-4">
-          {title}
-        </span>
-        <ChevronDown 
-          className={`w-4 h-4 sm:w-5 sm:h-5 text-gray-500 dark:text-gray-400 transition-transform duration-200 flex-shrink-0 ${
->>>>>>> 7f33a025
             isOpen ? 'rotate-180' : ''
           }`} 
         />
@@ -232,11 +218,7 @@
             transition={{ duration: 0.2 }}
             className="overflow-hidden"
           >
-<<<<<<< HEAD
             <div className={`p-4 md:p-6 bg-white dark:bg-gray-900 border-t border-gray-200 dark:border-gray-700 ${contentClassName}`}>
-=======
-            <div className={`p-2.5 sm:p-3 md:p-4 bg-gradient-to-br from-white to-gray-50 dark:from-gray-800 dark:to-gray-850 border-t border-gray-200 dark:border-gray-700 ${contentClassName}`}>
->>>>>>> 7f33a025
               {children}
             </div>
           </motion.div>
@@ -335,7 +317,6 @@
   }
 
   return (
-<<<<<<< HEAD
     <section className="bg-gray-50 dark:bg-gray-950 min-h-screen">
       <div className="max-w-6xl mx-auto px-4 md:px-8 py-8 md:py-12">
         {/* Clean Header */}
@@ -356,36 +337,6 @@
             </p>
           </motion.div>
         </div>
-=======
-    <section 
-      className="py-8 md:py-12 lg:py-16 bg-gradient-to-b from-gray-50 to-white dark:from-gray-900 dark:to-gray-800 relative overflow-hidden"
-      style={{
-        backgroundImage: `url(${bgImg.src})`,
-        backgroundSize: 'cover',
-        backgroundPosition: 'center',
-        backgroundAttachment: 'fixed'
-      }}
-    >
-      {/* Background overlay */}
-      <div className="absolute inset-0 bg-white/90 dark:bg-gray-900/90 backdrop-blur-sm"></div>
-      
-      <div className="container mx-auto px-3 sm:px-4 md:px-6 lg:px-8 relative z-10">
-        <motion.div
-          initial="hidden"
-          animate={isVisible ? "visible" : "hidden"}
-          variants={fadeInUp}
-          transition={{ duration: 0.6 }}
-          className="text-center mb-8 md:mb-12"
-        >
-          <h2 className="text-2xl sm:text-3xl md:text-4xl lg:text-5xl font-bold bg-gradient-to-r from-primary-600 to-indigo-600 bg-clip-text text-transparent mb-3 md:mb-4">
-            Corporate Training Excellence
-          </h2>
-          <p className="text-base md:text-lg text-gray-600 dark:text-gray-300 max-w-3xl mx-auto leading-relaxed px-2">
-            Transform your organization with our comprehensive training solutions designed to elevate performance, 
-            enhance skills, and drive sustainable growth across all levels of your business.
-          </p>
-        </motion.div>
->>>>>>> 7f33a025
 
         {/* Tab Navigation - Mobile Optimized */}
         <motion.div
@@ -395,22 +346,13 @@
           transition={{ duration: 0.6, delay: 0.2 }}
           className="flex justify-center mb-6 md:mb-8"
         >
-<<<<<<< HEAD
           <div className="bg-white dark:bg-gray-900 rounded-lg border border-gray-200 dark:border-gray-700 p-1 shadow-sm">
             <div className="flex space-x-1">
-=======
-          <div className="bg-white dark:bg-gray-800 rounded-xl sm:rounded-2xl p-1 sm:p-2 shadow-lg border border-gray-200 dark:border-gray-700 w-full max-w-md sm:max-w-none sm:w-auto">
-            <div className="flex space-x-1 sm:space-x-2">
->>>>>>> 7f33a025
               {data.tabs.map((tab) => (
                 <button
                   key={tab.id}
                   onClick={() => handleTabClick(tab.id)}
-<<<<<<< HEAD
                   className={`px-4 md:px-6 py-2 md:py-3 rounded-md font-medium transition-all duration-200 text-sm md:text-base ${
-=======
-                  className={`flex-1 sm:flex-none px-3 sm:px-6 py-2 sm:py-3 rounded-lg sm:rounded-xl font-medium text-sm sm:text-base transition-all duration-300 ${
->>>>>>> 7f33a025
                     activeTab === tab.id
                       ? 'bg-blue-600 dark:bg-blue-500 text-white'
                       : 'text-gray-600 dark:text-gray-400 hover:bg-gray-100 dark:hover:bg-gray-800 hover:text-gray-900 dark:hover:text-white'
@@ -430,13 +372,8 @@
             initial={{ opacity: 0, y: 20 }}
             animate={{ opacity: 1, y: 0 }}
             exit={{ opacity: 0, y: -20 }}
-<<<<<<< HEAD
             transition={{ duration: 0.3 }}
             className="bg-white dark:bg-gray-900 rounded-lg md:rounded-xl border border-gray-200 dark:border-gray-700 p-6 md:p-8 shadow-sm"
-=======
-            transition={{ duration: 0.4 }}
-            className="max-w-5xl mx-auto bg-white/95 backdrop-blur-lg dark:bg-gray-800/95 px-3 sm:px-6 md:px-8 lg:px-10 py-6 sm:py-8 md:py-10 lg:py-12 rounded-xl sm:rounded-2xl shadow-xl border border-gray-200 dark:border-gray-700"
->>>>>>> 7f33a025
           >
             {activeTab === 1 && (
               <div className="space-y-3 sm:space-y-4 md:space-y-6">
@@ -520,30 +457,17 @@
           animate={isVisible ? "visible" : "hidden"}
           variants={fadeInUp}
           transition={{ duration: 0.6, delay: 0.4 }}
-<<<<<<< HEAD
           className="bg-white dark:bg-gray-900 rounded-lg md:rounded-xl border border-gray-200 dark:border-gray-700 p-6 md:p-8 shadow-sm text-center mt-8"
         >
           <p className="text-base md:text-lg text-gray-600 dark:text-gray-400 mb-6">
-=======
-          className="text-center mt-8 md:mt-12 px-3"
-        >
-          <p className="text-base md:text-lg text-gray-600 dark:text-gray-300 mb-4 md:mb-6">
->>>>>>> 7f33a025
             Ready to transform your organization's potential into performance?
           </p>
           <button
             onClick={() => router.push('/contact-us')}
-<<<<<<< HEAD
             className="inline-flex items-center px-6 md:px-8 py-3 md:py-4 bg-blue-600 hover:bg-blue-700 dark:bg-blue-500 dark:hover:bg-blue-600 text-white font-semibold rounded-lg transition-all duration-200"
           >
             Start Your Journey
             <ChevronRight className="ml-2 w-4 h-4 md:w-5 md:h-5" />
-=======
-            className="inline-flex items-center px-6 sm:px-8 py-3 sm:py-4 bg-gradient-to-r from-primary-500 to-indigo-500 hover:from-primary-600 hover:to-indigo-600 text-white font-medium rounded-xl transition-all duration-300 shadow-lg shadow-primary-500/25 hover:shadow-xl hover:shadow-primary-500/40 transform hover:scale-105 text-sm sm:text-base w-full sm:w-auto max-w-xs sm:max-w-none mx-auto"
-          >
-            Start Your Journey
-            <ChevronRight className="ml-2 w-4 h-4 sm:w-5 sm:h-5" />
->>>>>>> 7f33a025
           </button>
         </motion.div>
       </div>
@@ -556,17 +480,10 @@
             animate={{ opacity: 1, scale: 1 }}
             exit={{ opacity: 0, scale: 0.8 }}
             onClick={scrollToTop}
-<<<<<<< HEAD
             className="fixed bottom-6 right-6 md:bottom-8 md:right-8 p-3 bg-blue-600 hover:bg-blue-700 dark:bg-blue-500 dark:hover:bg-blue-600 text-white rounded-full shadow-lg transition-all z-50"
             aria-label="Scroll to top"
           >
             <ArrowUp className="w-4 h-4 md:w-5 md:h-5" />
-=======
-            className="fixed bottom-6 right-4 sm:bottom-8 sm:right-8 p-2.5 sm:p-3 bg-primary-500 hover:bg-primary-600 text-white rounded-full shadow-lg shadow-primary-500/25 hover:shadow-xl hover:shadow-primary-500/40 transition-all z-50"
-            aria-label="Scroll to top"
-          >
-            <ArrowUp className="w-4 h-4 sm:w-5 sm:h-5" />
->>>>>>> 7f33a025
           </motion.button>
         )}
       </AnimatePresence>
