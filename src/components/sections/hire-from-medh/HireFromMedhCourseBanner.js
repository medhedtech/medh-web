--- conflicted
+++ resolved
@@ -3,11 +3,7 @@
 import { motion } from "framer-motion";
 import Image from "next/image";
 import { ArrowRight, Users, Briefcase, Award } from "lucide-react";
-<<<<<<< HEAD
-import CourseBannerImg from "@/assets/images/personality/coursebannerimg.jpg";
-=======
 import CourseBannerImg from "@/assets/images/personality/coursebannerimg.png";
->>>>>>> 7d5cad47
 
 export default function HireFromMedhCourseBanner() {
   const features = [
