--- conflicted
+++ resolved
@@ -397,20 +397,6 @@
                     <div className="absolute inset-0 bg-gradient-to-r from-transparent via-white/30 to-transparent transform -skew-x-12 -translate-x-full group-hover:translate-x-full transition-transform duration-700"></div>
                   )}
               </button>
-<<<<<<< HEAD
-                
-                <button 
-                  onClick={() => window.location.href = "/contact-us"}
-                  className={`inline-flex items-center justify-center px-6 sm:px-7 md:px-8 py-3 sm:py-3.5 md:py-4 font-bold rounded-xl transition-all duration-300 hover:scale-105 text-sm sm:text-base md:text-lg ${
-                    isDark 
-                      ? 'glass-stats text-white hover:bg-white/10' 
-                      : 'bg-gray-100/80 backdrop-blur-lg text-gray-700 border-2 border-gray-300/40 hover:border-gray-400/70 hover:bg-gray-200/80 shadow-lg hover:shadow-xl'
-                  }`}
-                >
-                Contact Us
-              </button>
-=======
->>>>>>> 7d5cad47
             </div>
 
               {/* Tagline - Enhanced Size */}
