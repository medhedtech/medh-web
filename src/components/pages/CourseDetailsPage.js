'use client';

import React, { useState, useEffect, useRef } from 'react';
import { motion, AnimatePresence } from 'framer-motion';
import { 
  GraduationCap, 
  BookOpen, 
  Clock, 
  Calendar, 
  Users,
  Sparkles, 
  Star,
  AlertTriangle, 
  Download as DownloadIcon,
  FileText,
  ChevronDown,
  Award,
  CheckCircle,
  Target,
  BriefcaseBusiness,
  Download,
  BarChart,
  Brain,
  Check,
  Banknote,
  ArrowRight,
  Heart,
  Lock,
  Info
} from 'lucide-react';
import Image from 'next/image';
import { toast } from 'react-hot-toast';
import Link from 'next/link';

// Course detailed sections
import CourseNavigation from '@/components/sections/course-detailed/CourseNavigation';
import CourseHeader from '@/components/sections/course-detailed/CourseHeader';
import CourseFaq from '@/components/sections/course-detailed/courseFaq';
import CourseCertificate from '@/components/sections/course-detailed/courseCertificate';
import CourseRelated from '@/components/sections/course-detailed/courseRelated';
import CourseStats from '@/components/sections/course-detailed/CourseStats';
import DownloadBrochureModal from '@/components/shared/download-broucher';

// API and utilities
import { apiUrls } from '@/apis';
import useGetQuery from '@/hooks/getQuery.hook';
import Preloader from '@/components/shared/others/Preloader';

// Assets
import Pdf from '@/assets/images/course-detailed/pdf-icon.svg';
import { getCourseById } from '@/apis/course/course';

const CourseDetailsPage = ({ ...props }) => {
  // State for active section and navigation
  const [activeSection, setActiveSection] = useState(props.initialActiveSection || 'about');
  const [courseDetails, setCourseDetails] = useState(props.courseDetails || null);
  const [curriculum, setCurriculum] = useState([]);
  const [reviews, setReviews] = useState([]);
  const [toolsTechnologies, setToolsTechnologies] = useState([]);
  const [bonusModules, setBonusModules] = useState([]);
  const [openAccordions, setOpenAccordions] = useState(null);
  const [loading, setLoading] = useState(true);
  const [isLoggedIn, setIsLoggedIn] = useState(false);
  const [showClassTypeInfo, setShowClassTypeInfo] = useState(false);
  const [theme, setTheme] = useState('light');
  const [showBrochureModal, setShowBrochureModal] = useState(false);
  const [courseId, setCourseId] = useState(props.courseId);
  const [activeOverviewTab, setActiveOverviewTab] = useState('about');
  
  // Refs for component structure - we don't use these for scrolling anymore
  const aboutRef = useRef(null);
  const curriculumRef = useRef(null);
  const reviewsRef = useRef(null);
  const faqRef = useRef(null);
  const certificateRef = useRef(null);
  
  // Fetch data hook
  const { getQuery } = useGetQuery();
  
  // Animation variants
  const fadeIn = {
    hidden: { opacity: 0, y: 20 },
    visible: { 
      opacity: 1, 
      y: 0,
      transition: { duration: 0.5 }
    }
  };
  
  const staggerContainer = {
    hidden: { opacity: 0 },
    visible: {
      opacity: 1,
      transition: {
        staggerChildren: 0.1,
        delayChildren: 0.2
      }
    }
  };

  // Fetch course details from API
  const fetchCourseDetails = async (id) => {
    setLoading(true);
    try {
      console.log("Fetching course details for ID:", id);
      
      // Ensure we have a valid ID before making the API call
      if (!id) {
        console.error("No course ID provided to fetchCourseDetails");
        toast.error("Cannot load course: Missing course identifier");
        setLoading(false);
        return;
      }
      
      await getQuery({
        url: getCourseById(id),
        onSuccess: (data) => {
          console.log("Course details received:", data);
          
          // Handle different API response formats
          const courseData = data?.course || data?.data || data;
          
          if (!courseData || !courseData._id) {
            console.error("Invalid course data structure received:", data);
            toast.error("Received invalid course data format");
            setLoading(false);
            return;
          }
          
          // Store the complete course data
          setCourseDetails(courseData);
          
          // Process curriculum data
          if (courseData?.curriculum && Array.isArray(courseData.curriculum) && courseData.curriculum.length > 0) {
            console.log("Processing curriculum data:", courseData.curriculum.length, "items");
            setCurriculum(courseData.curriculum);
          } else {
            console.log("No curriculum data found or empty array");
            setCurriculum([]);
          }
          
          // Check for tools & technologies
          if (courseData?.tools_technologies && Array.isArray(courseData.tools_technologies) && courseData.tools_technologies.length > 0) {
            console.log("Processing tools & technologies:", courseData.tools_technologies.length, "items");
            setToolsTechnologies(courseData.tools_technologies);
          } else {
            // Initialize as empty array if not present
            setToolsTechnologies([]);
          }
          
          // Check for bonus modules
          if (courseData?.bonus_modules && Array.isArray(courseData.bonus_modules) && courseData.bonus_modules.length > 0) {
            console.log("Processing bonus modules:", courseData.bonus_modules.length, "items");
            setBonusModules(courseData.bonus_modules);
          } else {
            // Initialize as empty array if not present
            setBonusModules([]);
          }
          
          // Check for reviews
          if (courseData?.reviews && Array.isArray(courseData.reviews)) {
            console.log("Processing reviews:", courseData.reviews.length, "items");
            setReviews(courseData.reviews);
          } else {
            // Initialize as empty array if not present
            setReviews([]);
          }
          
          setLoading(false);
        },
        onFail: (err) => {
          console.error("Error fetching course details:", err);
          
          // Improved error messaging based on error type
          if (err.response) {
            // Server responded with error status
            if (err.response.status === 404) {
              toast.error(`Course with ID ${id} not found`);
            } else if (err.response.status === 403) {
              toast.error("You don't have permission to access this course");
            } else {
              toast.error(`Error loading course: ${err.response.status} ${err.response.statusText}`);
            }
          } else if (err.request) {
            // Request made but no response received (network issue)
            toast.error("Network error: Could not connect to course service");
          } else {
            // Something else happened
            toast.error("Could not load course details. Please try again.");
          }
          
          setLoading(false);
        },
      });
    } catch (error) {
      console.error("Exception in fetchCourseDetails:", error);
      toast.error("An unexpected error occurred. Please refresh the page.");
      setLoading(false);
    }
  };

  // Reset states when courseId changes
  useEffect(() => {
    if (props.courseId) {
      // Reset states when courseId changes to avoid showing stale data
      setCourseDetails(null);
      setCurriculum([]);
      setToolsTechnologies([]);
      setBonusModules([]);
      setReviews([]);
      setOpenAccordions(null);
      
      // Fetch new course details
      fetchCourseDetails(props.courseId);
    } else {
      setLoading(false);
    }
  }, [props.courseId]);
  
  // Handle initialActiveSection changes
  useEffect(() => {
    if (props.initialActiveSection && props.initialActiveSection !== activeSection) {
      console.log(`Updating active section to: ${props.initialActiveSection}`);
      setActiveSection(props.initialActiveSection);
    }
  }, [props.initialActiveSection]);

  // Check login status
  useEffect(() => {
    if (typeof window !== 'undefined') {
      const token = localStorage.getItem('token');
      const userId = localStorage.getItem('userId');
      const user = localStorage.getItem('user') || localStorage.getItem('userData');
      
      setIsLoggedIn(!!token && (!!userId || !!user));
    }
  }, []);

  // Add debug logging for modal state changes
  useEffect(() => {
    if (showClassTypeInfo) {
      console.log('🔍 Class Types Modal: Opened');
      console.log('📱 Device Type:', window.innerWidth <= 768 ? 'Mobile' : 'Desktop');
      console.log('🎨 Theme:', theme);
    } else {
      console.log('🔍 Class Types Modal: Closed');
    }
  }, [showClassTypeInfo, theme]);

  // Enhanced modal toggle with debug logging
  const toggleClassTypeInfo = (event) => {
    if (event) {
      event.preventDefault();
      event.stopPropagation();
    }
    console.log('🔄 Toggling Class Types Modal:', !showClassTypeInfo);
    setShowClassTypeInfo(!showClassTypeInfo);
  };

  // Enhanced modal close with debug logging
  const handleCloseModal = (event, source = 'button') => {
    if (event) {
      event.preventDefault();
      event.stopPropagation();
    }
    console.log(`🔒 Closing Class Types Modal (Source: ${source})`);
    setShowClassTypeInfo(false);
  };

  const toggleAccordion = (index) => {
    setOpenAccordions(openAccordions === index ? null : index);
  };

  // Updated to just change the active section state without scrolling
  const scrollToSection = (sectionId) => {
    setActiveSection(sectionId);
  };
  
  // Modal controls
  const openModal = () => setIsModalOpen(true);
  const closeModal = () => setIsModalOpen(false);
  
  // Generate course features from course details
  const getCourseFeatures = () => {
    if (!courseDetails) {
      return []; // Return empty array if no course details available
    }

    try {
      // Map API field names to our feature structure with better error handling
      const features = [
        {
          label: "Duration",
          value: formatDuration(courseDetails),
          icon: Calendar,
          color: "text-purple-500 dark:text-purple-400",
          bgColor: "bg-purple-50 dark:bg-purple-900/30",
          fillOpacity: 0.2,
        },
        {
          label: "Live Sessions",
          value: formatLiveSessions(courseDetails),
          icon: Users,
          color: "text-blue-500 dark:text-blue-400",
          bgColor: "bg-blue-50 dark:bg-blue-900/30",
          fillOpacity: 0.2,
        },
        {
          label: "Format",
          value: courseDetails?.course_type || 
                courseDetails?.course_category || 
                courseDetails?.category || 
                "Personality Development",
          icon: Sparkles,
          color: "text-amber-500 dark:text-amber-400",
          bgColor: "bg-amber-50 dark:bg-amber-900/30",
          fillOpacity: 0.2,
        },
        {
          label: "Time Commitment",
          value: formatTimeCommitment(courseDetails),
          icon: Clock,
          color: "text-green-500 dark:text-green-400",
          bgColor: "bg-green-50 dark:bg-green-900/30",
          fillOpacity: 0.2,
        },
      ];

      // Add optional features if data is available
      if (courseDetails.difficulty_level || courseDetails.skill_level) {
        features.push({
          label: "Level",
          value: courseDetails.difficulty_level || courseDetails.skill_level,
          icon: FileText,
          color: "text-indigo-500 dark:text-indigo-400",
          bgColor: "bg-indigo-50 dark:bg-indigo-900/30",
          fillOpacity: 0.2,
        });
      }

      if (courseDetails.is_Certification === "Yes") {
        const certDetails = courseDetails.certification_details || "Professional certification upon completion";
        features.push({
          label: "Certification",
          value: certDetails,
          icon: Award,
          color: "text-emerald-500 dark:text-emerald-400",
          bgColor: "bg-emerald-50 dark:bg-emerald-900/30",
          fillOpacity: 0.2,
        });
      }

      return features;
    } catch (error) {
      console.error("Error generating course features:", error);
      // Return default features in case of error
      return [
        {
          label: "Duration",
          value: "9 months / 36 weeks",
          icon: Calendar,
          color: "text-purple-500 dark:text-purple-400",
          bgColor: "bg-purple-50 dark:bg-purple-900/30",
          fillOpacity: 0.2,
        },
        {
          label: "Live Sessions",
          value: "72",
          icon: Users,
          color: "text-blue-500 dark:text-blue-400",
          bgColor: "bg-blue-50 dark:bg-blue-900/30",
          fillOpacity: 0.2,
        },
        {
          label: "Format",
          value: "Personality Development",
          icon: Sparkles,
          color: "text-amber-500 dark:text-amber-400",
          bgColor: "bg-amber-50 dark:bg-amber-900/30",
          fillOpacity: 0.2,
        },
        {
          label: "Time Commitment",
          value: "3 - 4 hours / week",
          icon: Clock,
          color: "text-green-500 dark:text-green-400",
          bgColor: "bg-green-50 dark:bg-green-900/30",
          fillOpacity: 0.2,
        },
      ];
    }
  };
  
  // Helper functions to format course details
  const formatDuration = (details) => {
    if (!details) return "9 months / 36 weeks";
    
    try {
      // Try different possible field names
      const duration = details.duration || details.course_duration;
      
      if (duration) {
        // Check if the duration string only contains weeks (no months)
        if (duration.toLowerCase().match(/^\s*\d+\s*weeks?\s*$/i)) {
          // If it's just weeks, return it directly without conversion
          return duration;
        }
        
        // Use regex to extract months and weeks if they exist in the duration string
        const monthsMatch = duration.match(/(\d+)\s*months?/i);
        const weeksMatch = duration.match(/(\d+)\s*weeks?/i);
        
        const months = monthsMatch ? monthsMatch[1] : null;
        const weeks = weeksMatch ? weeksMatch[1] : null;
        
        // If both months and weeks are found, format as "X months / Y weeks"
        if (months && weeks) {
          return `${months} months / ${weeks} weeks`;
        }
        
        // If only one is found, try to calculate the other
        if (months && !weeks) {
          // Approximate 1 month as 4 weeks
          const calculatedWeeks = parseInt(months) * 4;
          return `${months} months / ${calculatedWeeks} weeks`;
        }
        
        if (!months && weeks) {
          // If only weeks are specified, just return the weeks without converting to months
          return `${weeks} weeks`;
        }
        
        // If no pattern matched but we have a duration string, return it as is
        return duration;
      }
      
      // Try to construct from months and weeks if available as separate fields
      const months = details.duration_months || details.months;
      const weeks = details.duration_weeks || details.weeks;
      
      if (months && weeks) {
        return `${months} months / ${weeks} weeks`;
      } else if (months) {
        // Approximate 1 month as 4 weeks
        const calculatedWeeks = parseInt(months) * 4;
        return `${months} months / ${calculatedWeeks} weeks`;
      } else if (weeks) {
        // If only weeks are specified, just show weeks without converting to months
        return `${weeks} weeks`;
      }
    } catch (error) {
      console.error("Error formatting duration:", error);
    }
    
    return "9 months / 36 weeks"; // Default fallback
  };
  
  const formatLiveSessions = (details) => {
    if (!details) return "72";
    
    try {
      // Get session count - using the field from the example API
      const sessionCount = details.no_of_Sessions || details.session_count || details.live_sessions || "72";
      
      // Get session duration - using the field from the example API
      const sessionDuration = details.session_duration || 
                            details.live_session_duration || 
                            details.class_duration;
      
      // If we have both count and duration, combine them
      if (sessionDuration) {
        // Clean up duration format if needed
        let formattedDuration = sessionDuration;
        
        // If duration is just a number, assume it's minutes
        if (/^\d+$/.test(sessionDuration)) {
          formattedDuration = `${sessionDuration} min`;
        }
        
        // If duration doesn't contain "min" or "hour", assume it's minutes
        if (!formattedDuration.toLowerCase().includes('min') && 
            !formattedDuration.toLowerCase().includes('hour')) {
          formattedDuration = `${formattedDuration} min`;
        }
        
        return `${sessionCount} (${formattedDuration})`;
      }
      
      // If we only have count, return just that
      return sessionCount.toString();
    } catch (error) {
      console.error("Error formatting live sessions:", error);
      return "72"; // Default fallback
    }
  };
  
  const formatTimeCommitment = (details) => {
    if (!details) return "3 - 4 hours / week";
    
    try {
      // Try all possible field names from various API versions
      const timeCommitment = details.efforts_per_Week || 
                          details.time_commitment || 
                          details.hours_per_week ||
                          details.weekly_hours;
      
      if (!timeCommitment) return "3 - 4 hours / week";
      
      // Check if the value is already properly formatted
      if (timeCommitment.includes("hour") || timeCommitment.includes("hr")) {
        return timeCommitment;
      }
      
      // Format numeric values
      if (/^\d+$/.test(timeCommitment)) {
        return `${timeCommitment} hours / week`;
      }
      
      // Format "undefined - undefined" type strings
      if (timeCommitment.includes("undefined")) {
        return "3 - 4 hours / week";
      }
      
      return timeCommitment;
    } catch (error) {
      console.error("Error formatting time commitment:", error);
      return "3 - 4 hours / week"; // Default fallback
    }
  };

  // Determine if the course has a certificate
  const hasCertificate = () => {
    if (!courseDetails) return true; // Default to true
    
    // Check both is_Certification field and certification object
    if (courseDetails.is_Certification) {
      return courseDetails.is_Certification === "Yes";
    }
    
    if (courseDetails.certification) {
      return courseDetails.certification.is_certified === true;
    }
    
    return false; // Default to false if no certification info available
  };

  // Determine if the course has a brochure
  const hasBrochure = () => {
    if (!courseDetails) return false; // Default to false
    
    // Check for brochures field
    if (courseDetails.brochures && Array.isArray(courseDetails.brochures) && courseDetails.brochures.length > 0) {
      return true;
    }
    
    return false; // Default to false if no brochures found
  };

  // Function to get category-based color classes
  const getCategoryColorClasses = () => {
    if (!courseDetails?.category) return { primaryColor: 'blue', secondaryColor: 'indigo', color: 'text-blue-500' };
    
    const category = courseDetails.category.toLowerCase();
    
    switch(category) {
      case 'technology':
        return { primaryColor: 'blue', secondaryColor: 'indigo', color: 'text-blue-500' };
      case 'design':
        return { primaryColor: 'purple', secondaryColor: 'violet', color: 'text-purple-500' };
      case 'business':
        return { primaryColor: 'emerald', secondaryColor: 'green', color: 'text-emerald-500' };
      case 'marketing':
        return { primaryColor: 'amber', secondaryColor: 'yellow', color: 'text-amber-500' };
      case 'wellness':
        return { primaryColor: 'rose', secondaryColor: 'pink', color: 'text-rose-500' };
      case 'language':
        return { primaryColor: 'teal', secondaryColor: 'cyan', color: 'text-teal-500' };
      case 'science':
        return { primaryColor: 'violet', secondaryColor: 'purple', color: 'text-violet-500' };
      case 'personal development':
        return { primaryColor: 'orange', secondaryColor: 'amber', color: 'text-orange-500' };
      default:
        return { primaryColor: 'blue', secondaryColor: 'indigo', color: 'text-blue-500' };
    }
  };

  // Function to get icon based on iconName
  const getHighlightIcon = (iconName) => {
    const colorClass = `text-${getCategoryColorClasses().primaryColor}-500 dark:text-${getCategoryColorClasses().primaryColor}-400`;
    
    switch(iconName?.toLowerCase()) {
      case 'target':
        return <Target className="w-6 h-6" fill="currentColor" fillOpacity={0.2} />;
      case 'certificate':
        return <Award className="w-6 h-6" fill="currentColor" fillOpacity={0.2} />;
      case 'briefcase':
        return <BriefcaseBusiness className="w-6 h-6" fill="currentColor" fillOpacity={0.2} />;
      case 'calendar':
        return <Calendar className="w-6 h-6" fill="currentColor" fillOpacity={0.2} />;
      case 'graph':
        return <BarChart className="w-6 h-6" fill="currentColor" fillOpacity={0.2} />;
      case 'book':
        return <BookOpen className="w-6 h-6" fill="currentColor" fillOpacity={0.2} />;
      case 'star':
        return <Star className="w-6 h-6" fill="currentColor" fillOpacity={0.2} />;
      case 'check':
        return <CheckCircle className="w-6 h-6" fill="currentColor" fillOpacity={0.2} />;
      case 'brain':
        return <Brain className="w-6 h-6" fill="currentColor" fillOpacity={0.2} />;
      case 'sparkles':
        return <Sparkles className="w-6 h-6" fill="currentColor" fillOpacity={0.2} />;
      default:
        return <Star className="w-6 h-6" fill="currentColor" fillOpacity={0.2} />;
    }
  };

  // Add this improved helper function to parse course description
  const parseDescription = (description) => {
    if (!description) return { overview: '', sections: [] };

    // Convert to string in case it's not already
    const descText = String(description || '');
    
    // Identify section headers - look for keywords that might indicate a section
    const sectionKeywords = [
      'Benefits', 'Features', 'What You\'ll Learn', 'Learning Outcomes', 
      'Course Objectives', 'Skills You\'ll Gain', 'Key Takeaways', 
      'Requirements', 'Prerequisites', 'Who This Course Is For',
      'Target Audience', 'Career Opportunities'
    ];
    
    // Regular expressions for different bullet formats
    const bulletRegexes = [
      /^[\s]*[-–—•][\s]+(.+)$/gm, // Dash, bullet point
      /^[\s]*\*[\s]+(.+)$/gm,     // Asterisk
      /^[\s]*\d+\.[\s]+(.+)$/gm,  // Numbered list (1., 2., etc)
      /^[\s]*[a-z]\.[\s]+(.+)$/gm // Lettered list (a., b., etc)
    ];
    
    // Initialize result with overview as default content
    let overview = descText.trim();
    const sections = [];
    
    // Find potential section headers in the text
    for (const keyword of sectionKeywords) {
      const pattern = new RegExp(`\\b${keyword}\\b`, 'i');
      const match = descText.match(pattern);
      
      if (match) {
        const matchIndex = match.index;
        const beforeSection = descText.substring(0, matchIndex).trim();
        
        // If this is the first section found, update overview to be the text before it
        if (overview === descText.trim()) {
          // Remove common headers like "Program Overview" or "About the Course"
          overview = beforeSection
            .replace(/^(Program|Course|About the Course|About this Course|Course Overview|Overview)[\s:]*/, '')
            .trim();
        }
        
        // Look for the next section header after this one
        let endIndex = descText.length;
        for (const nextKeyword of sectionKeywords) {
          if (nextKeyword === keyword) continue;
          
          const nextPattern = new RegExp(`\\b${nextKeyword}\\b`, 'i');
          const nextMatch = descText.substring(matchIndex + keyword.length).match(nextPattern);
          
          if (nextMatch) {
            const nextMatchFullIndex = matchIndex + keyword.length + nextMatch.index;
            if (nextMatchFullIndex < endIndex) {
              endIndex = nextMatchFullIndex;
            }
          }
        }
        
        // Extract section content
        let sectionContent = descText.substring(matchIndex + keyword.length, endIndex).trim();
        
        // Parse the bullets in this section
        const bullets = [];
        
        // Try all bullet formats
        for (const regex of bulletRegexes) {
          let bulletMatch;
          // Reset regex lastIndex
          regex.lastIndex = 0;
          
          while ((bulletMatch = regex.exec(sectionContent)) !== null) {
            bullets.push(bulletMatch[1].trim());
          }
          
          // If we found bullets, no need to check other formats
          if (bullets.length > 0) break;
        }
        
        // If no bullets found but we have content with line breaks, treat each line as a potential item
        if (bullets.length === 0 && sectionContent.includes('\n')) {
          const lines = sectionContent.split('\n')
            .map(line => line.trim())
            .filter(line => line.length > 0);
          
          // If we have multiple lines, treat them as bullets
          if (lines.length > 1) {
            bullets.push(...lines);
          }
        }
        
        // Add the section to our result
        if (bullets.length > 0) {
          sections.push({
            title: keyword,
            bullets
          });
        } else if (sectionContent.length > 0) {
          // No bullets, but content exists - just add it as a text section
          sections.push({
            title: keyword,
            text: sectionContent
          });
        }
      }
    }
    
    return { overview, sections };
  };

  // Loading state
  if (loading) {
    return (
      <div className="flex justify-center items-center min-h-[50vh] py-10 sm:py-20">
        <div className="relative">
          <Preloader />
          <motion.div
            initial={{ opacity: 0 }}
            animate={{ opacity: [0, 1, 0] }}
            transition={{ repeat: Infinity, duration: 2, times: [0, 0.5, 1] }}
            className="absolute -top-8 sm:-top-10 -right-8 sm:-right-10"
          >
            <Sparkles className="w-6 h-6 sm:w-8 sm:h-8 text-emerald-400" fill="currentColor" fillOpacity={0.3} />
          </motion.div>
        </div>
      </div>
    );
  }

  // Get course features
  const courseFeatures = getCourseFeatures();

  // Get class type of the course
  const getClassType = () => {
    if (props.classType) return props.classType;
    if (!courseDetails) return 'Live';
    
    return courseDetails?.class_type || courseDetails?.classType || 'Live';
  };

  // Render the content for the active section
  const renderActiveSection = () => {
    switch(activeSection) {
      case 'about':
        return (
          <motion.section 
            ref={aboutRef} 
            id="about" 
            className="pb-6"
            variants={fadeIn}
            initial="hidden"
            animate="visible"
            key="about-section"
          >
            {/* Course Stats - Hidden on mobile since we show it above navigation */}
            <motion.div
              className="mb-8 hidden sm:block"
              variants={fadeIn}
              initial="hidden"
              animate="visible"
            >
              <CourseStats 
                duration={formatDuration(courseDetails)}
                students="75+" // Default value as enrollment count may not be available
                sessions={courseDetails?.no_of_Sessions || "72"}
                hasCertificate={hasCertificate()}
                primaryColor={getCategoryColorClasses().primaryColor}
                fillOpacity={0.2}
              />
            </motion.div>

            {/* Course description */}
            <div className="prose prose-emerald dark:prose-invert max-w-none mb-6 sm:mb-8">
              <h3 className="text-lg sm:text-xl font-semibold text-gray-800 dark:text-gray-100 mb-3 sm:mb-4 inline-flex items-center">
                <div className={`w-1.5 h-6 ${getCategoryColorClasses().bg} mr-2 rounded-sm`}></div>
                Course Overview
              </h3>
              {(() => {
                // Get description from various possible fields
                // Handle both string and object formats for course_description
                let description = '';
                if (typeof courseDetails?.course_description === 'string') {
                  description = courseDetails.course_description;
                } else if (typeof courseDetails?.course_description === 'object' && courseDetails?.course_description?.program_overview) {
                  description = courseDetails.course_description.program_overview;
                } else {
                  description = courseDetails?.description || 
                               courseDetails?.about || 
                               courseDetails?.long_description || 
                               courseDetails?.short_description || '';
                }
                
                // Parse the description into overview and sections
                const { overview, sections } = parseDescription(description);
                
                // Define icons for different section types
                const sectionIcons = {
                  'Benefits': Star,
                  'Features': Sparkles,
                  'What You\'ll Learn': GraduationCap,
                  'Learning Outcomes': Award,
                  'Course Objectives': Target,
                  'Skills You\'ll Gain': Award,
                  'Key Takeaways': BookOpen,
                  'Requirements': AlertTriangle,
                  'Prerequisites': AlertTriangle,
                  'Who This Course Is For': Users,
                  'Target Audience': Users,
                  'Career Opportunities': BriefcaseBusiness
                };
                
                // Default to Sparkles icon for unknown section types
                const DefaultIcon = Sparkles;
                
                // Get the color classes
                const colorClasses = getCategoryColorClasses();
                const borderClass = `border-l-${colorClasses.primaryColor}-500 dark:border-l-${colorClasses.primaryColor}-600`;
                
                return (
                  <div className="mt-4">
                    {/* Overview section with improved styling */}
                    {overview ? (
                      <div className="mb-8">
                        {/* Navigation Switch */}
                        <div className="flex items-center justify-center mb-6 bg-gray-100 dark:bg-gray-800 p-1 rounded-lg max-w-sm mx-auto">
                          <button
                            onClick={() => setActiveOverviewTab('about')}
                            className={`flex-1 px-4 py-2 text-sm font-medium rounded-md transition-all duration-200 ${
                              activeOverviewTab === 'about'
                                ? `bg-white dark:bg-gray-700 text-${getCategoryColorClasses().primaryColor}-600 dark:text-${getCategoryColorClasses().primaryColor}-400 shadow-sm`
                                : 'text-gray-600 dark:text-gray-400 hover:text-gray-900 dark:hover:text-gray-200'
                            }`}
                          >
                            About This Course
                          </button>
                          <button
                            onClick={() => setActiveOverviewTab('benefits')}
                            className={`flex-1 px-4 py-2 text-sm font-medium rounded-md transition-all duration-200 ${
                              activeOverviewTab === 'benefits'
                                ? `bg-white dark:bg-gray-700 text-${getCategoryColorClasses().primaryColor}-600 dark:text-${getCategoryColorClasses().primaryColor}-400 shadow-sm`
                                : 'text-gray-600 dark:text-gray-400 hover:text-gray-900 dark:hover:text-gray-200'
                            }`}
                          >
                            Benefits
                          </button>
                        </div>

                        {/* Content based on active tab */}
                        {activeOverviewTab === 'about' ? (
                          <div className={`bg-gradient-to-r from-${getCategoryColorClasses().primaryColor}-50/70 to-${getCategoryColorClasses().primaryColor}-50/20 dark:from-${getCategoryColorClasses().primaryColor}-900/20 dark:to-${getCategoryColorClasses().primaryColor}-900/10 p-5 sm:p-6 rounded-xl border border-${getCategoryColorClasses().primaryColor}-100 dark:border-${getCategoryColorClasses().primaryColor}-800/30 shadow-sm`}>
                            <div className="flex items-start sm:items-center mb-4">
                              <div className={`flex-shrink-0 p-2 rounded-full bg-${getCategoryColorClasses().primaryColor}-100 dark:bg-${getCategoryColorClasses().primaryColor}-900/50 mr-3 shadow-sm`}>
                                <BookOpen className={`h-5 w-5 text-${getCategoryColorClasses().primaryColor}-500 dark:text-${getCategoryColorClasses().primaryColor}-400`} fill="currentColor" fillOpacity={0.2} />
                          </div>
                              <h4 className="text-base sm:text-lg font-semibold text-gray-800 dark:text-gray-100">
                                About This Course
                              </h4>
                            </div>
                            <p className="text-sm sm:text-base text-gray-700 dark:text-gray-300 leading-relaxed">{overview}</p>
                          </div>
                        ) : (
                          <div className={`bg-gradient-to-r from-${getCategoryColorClasses().primaryColor}-50/70 to-${getCategoryColorClasses().primaryColor}-50/20 dark:from-${getCategoryColorClasses().primaryColor}-900/20 dark:to-${getCategoryColorClasses().primaryColor}-900/10 p-5 sm:p-6 rounded-xl border border-${getCategoryColorClasses().primaryColor}-100 dark:border-${getCategoryColorClasses().primaryColor}-800/30 shadow-sm`}>
                            <div className="flex items-start sm:items-center mb-4">
                              <div className={`flex-shrink-0 p-2 rounded-full bg-${getCategoryColorClasses().primaryColor}-100 dark:bg-${getCategoryColorClasses().primaryColor}-900/50 mr-3 shadow-sm`}>
                                <Star className={`h-5 w-5 text-${getCategoryColorClasses().primaryColor}-500 dark:text-${getCategoryColorClasses().primaryColor}-400`} fill="currentColor" fillOpacity={0.2} />
                              </div>
                              <h4 className="text-base sm:text-lg font-semibold text-gray-800 dark:text-gray-100">
                                Course Benefits
                              </h4>
                            </div>
                            <div className="grid grid-cols-1 sm:grid-cols-2 gap-4">
                              {(() => {
                                // Get benefits from parsed sections or from the course_description.benefits field
                                let benefitsList = sections.filter(section => section.title === 'Benefits' || section.title === 'What You\'ll Learn')
                                  .flatMap(section => section.bullets || []);
                                
                                // If no benefits found in parsed sections, try to get from course_description.benefits
                                if (benefitsList.length === 0 && courseDetails?.course_description?.benefits) {
                                  // Split benefits by common separators and clean up
                                  benefitsList = courseDetails.course_description.benefits
                                    .split(/[,;.]/)
                                    .map(benefit => benefit.trim())
                                    .filter(benefit => benefit.length > 0);
                                }
                                
                                // If still no benefits, show default message
                                if (benefitsList.length === 0) {
                                  benefitsList = ['Enhanced skills and knowledge', 'Industry-relevant expertise', 'Practical hands-on experience'];
                                }
                                
                                return benefitsList.map((bullet, index) => (
                                  <motion.div 
                                    key={`benefit-${index}`}
                                    className={`flex items-start p-4 bg-white dark:bg-gray-800 rounded-xl border border-gray-100 dark:border-gray-700 shadow-sm hover:shadow-md hover:border-${getCategoryColorClasses().primaryColor}-200 dark:hover:border-${getCategoryColorClasses().primaryColor}-700/50 transition-all duration-300`}
                                    initial={{ opacity: 0, y: 10 }}
                                    animate={{ opacity: 1, y: 0 }}
                                    transition={{ delay: index * 0.05 }}
                                    whileHover={{ y: -2 }}
                                  >
                                    <div className={`p-2 rounded-full bg-${getCategoryColorClasses().primaryColor}-100 dark:bg-${getCategoryColorClasses().primaryColor}-900/30 mr-3 flex-shrink-0`}>
                                      <Check className={`h-4 w-4 text-${getCategoryColorClasses().primaryColor}-500 dark:text-${getCategoryColorClasses().primaryColor}-400`} fill="currentColor" fillOpacity={0.2} />
                                    </div>
                                    <p className="text-sm sm:text-base text-gray-700 dark:text-gray-300">{bullet}</p>
                                  </motion.div>
                                ));
                              })()}
                            </div>
                          </div>
                        )}
                      </div>
                    ) : null}
                    
                    {/* Course highlights */}
                    {courseDetails?.highlights && courseDetails.highlights.length > 0 && !sections.some(s => s.title === 'Highlights') && (
                      <div className="mt-10 pt-6 border-t border-gray-100 dark:border-gray-800">
                        <div className="flex items-center mb-5 bg-gradient-to-r from-amber-50 to-transparent dark:from-amber-900/20 dark:to-transparent p-3 rounded-lg">
                          <div className="p-2 rounded-lg bg-amber-100 dark:bg-amber-900/30 mr-3 shadow-sm">
                            <Star className="h-5 w-5 text-amber-500 dark:text-amber-400" fill="currentColor" fillOpacity={0.2} />
                          </div>
                          <h4 className="text-lg sm:text-xl font-bold text-amber-700 dark:text-amber-400">
                            Course Highlights
                          </h4>
                        </div>
                        
                        <div className="grid grid-cols-1 sm:grid-cols-2 gap-3 sm:gap-4">
                          {courseDetails.highlights.map((highlight, index) => (
                            <motion.div 
                              key={index}
                              className="flex items-start p-3 sm:p-4 bg-white dark:bg-gray-800 rounded-lg border border-gray-100 dark:border-gray-700 shadow-sm hover:shadow-md hover:border-amber-200 dark:hover:border-amber-700/50 transition-all duration-300"
                              initial={{ opacity: 0, y: 10 }}
                              animate={{ opacity: 1, y: 0 }}
                              transition={{ delay: index * 0.05 }}
                              whileHover={{ y: -2 }}
                            >
                              <div className="p-2 rounded-full bg-amber-100 dark:bg-amber-900/30 mr-3 flex-shrink-0">
                                <Star className="h-4 w-4 text-amber-500 dark:text-amber-400" fill="currentColor" fillOpacity={0.2} />
                              </div>
                              <p className="text-sm sm:text-base text-gray-700 dark:text-gray-300">{highlight}</p>
                            </motion.div>
                          ))}
                        </div>
                      </div>
                    )}
                  </div>
                );
              })()}
            </div>
          </motion.section>
        );
        
      case 'curriculum':
        return (
          <motion.section 
            ref={curriculumRef} 
            id="curriculum" 
            className="pb-6"
            variants={fadeIn}
            initial="hidden"
            animate="visible"
            key="curriculum-section"
          >
            <div className="flex items-center mb-4 sm:mb-6">
              <div className={`w-1.5 h-6 bg-gradient-to-b from-${getCategoryColorClasses().primaryColor}-400 to-${getCategoryColorClasses().primaryColor}-500 rounded-sm mr-2 sm:mr-3`}></div>
              <h2 className={`text-xl sm:text-2xl font-bold bg-gradient-to-r from-${getCategoryColorClasses().primaryColor}-600 to-${getCategoryColorClasses().primaryColor}-500 bg-clip-text text-transparent`}>
                Curriculum
              </h2>
            </div>

            <div className="bg-white dark:bg-gray-800 rounded-lg border border-gray-200 dark:border-gray-700 overflow-hidden mb-6 sm:mb-8">
              <div className={`bg-gradient-to-r from-${getCategoryColorClasses().primaryColor}-50 to-${getCategoryColorClasses().primaryColor}-100/30 dark:from-${getCategoryColorClasses().primaryColor}-900/20 dark:to-${getCategoryColorClasses().primaryColor}-900/10 px-3 sm:px-4 py-2.5 sm:py-3 border-b border-gray-200 dark:border-gray-600`}>
                <h3 className="text-base sm:text-lg font-semibold text-gray-800 dark:text-gray-100 flex items-center">
                  <GraduationCap className={`w-4 h-4 sm:w-5 sm:h-5 mr-2 text-${getCategoryColorClasses().primaryColor}-500 dark:text-${getCategoryColorClasses().primaryColor}-400`} fill="currentColor" fillOpacity={0.2} />
                  Course Modules
                          </h3>
                        </div>
                        
              <div className="divide-y divide-gray-200 dark:divide-gray-700">
                {curriculum && curriculum.length > 0 ? (
                  curriculum.map((item, index) => (
                    <div key={index} className="transition-all duration-200">
                      <motion.button
                        className="w-full px-3 sm:px-6 py-3 sm:py-4 flex items-center justify-between hover:bg-gray-50 dark:hover:bg-gray-700/50 transition-colors"
                        onClick={() => toggleAccordion(index)}
                        whileTap={{ scale: 0.98 }}
                      >
                        <div className="flex items-center flex-1 min-w-0">
                          <motion.div 
                            className={`flex-shrink-0 p-1.5 sm:p-2 rounded-full mr-2 sm:mr-4 ${
                              openAccordions === index 
                                ? `bg-${getCategoryColorClasses().primaryColor}-100 dark:bg-${getCategoryColorClasses().primaryColor}-900/50 text-${getCategoryColorClasses().primaryColor}-600 dark:text-${getCategoryColorClasses().primaryColor}-400` 
                                : "bg-gray-100 dark:bg-gray-700 text-gray-500 dark:text-gray-400"
                            }`}
                            whileHover={{ 
                              scale: [1, 1.1, 1],
                              transition: { duration: 0.5 }
                            }}
                          >
                            {openAccordions === index ? (
                              <BookOpen size={16} className="sm:w-[18px] sm:h-[18px]" fill="currentColor" fillOpacity={0.2} />
                            ) : (
                              <Calendar size={16} className="sm:w-[18px] sm:h-[18px]" fill="currentColor" fillOpacity={0.2} />
                            )}
                          </motion.div>
                          <span className={`text-xs sm:text-sm md:text-base font-medium truncate ${
                            openAccordions === index 
                              ? `text-${getCategoryColorClasses().primaryColor}-700 dark:text-${getCategoryColorClasses().primaryColor}-400` 
                              : "text-gray-800 dark:text-gray-200"
                          }`}>
                            {item.weekTitle}
                          </span>
                                </div>
                        <motion.div 
                          className={`flex-shrink-0 ml-2 sm:ml-3 p-1 sm:p-1.5 rounded-full ${
                            openAccordions === index 
                              ? `bg-${getCategoryColorClasses().primaryColor}-100 dark:bg-${getCategoryColorClasses().primaryColor}-900/50 text-${getCategoryColorClasses().primaryColor}-600 dark:text-${getCategoryColorClasses().primaryColor}-400` 
                              : "bg-gray-100 dark:bg-gray-700 text-gray-500 dark:text-gray-400"
                          }`}
                          animate={openAccordions === index ? { rotate: 180 } : { rotate: 0 }}
                          transition={{ duration: 0.3 }}
                        >
                          <ChevronDown size={14} className="sm:w-4 sm:h-4" fill="currentColor" fillOpacity={0.2} />
                        </motion.div>
                      </motion.button>
                      
                      <AnimatePresence>
                        {openAccordions === index && (
                          <motion.div 
                            initial={{ opacity: 0, height: 0 }}
                            animate={{ opacity: 1, height: "auto" }}
                            exit={{ opacity: 0, height: 0 }}
                            transition={{ duration: 0.3 }}
                            className="overflow-hidden"
                          >
                            <div className={`px-3 sm:px-6 py-3 sm:py-5 bg-${getCategoryColorClasses().primaryColor}-50/50 dark:bg-${getCategoryColorClasses().primaryColor}-900/10 border-t border-gray-200 dark:border-gray-700`}>
                              <div className="pl-6 sm:pl-10 space-y-2 sm:space-y-4">
                                <p className="text-xs sm:text-sm md:text-base text-gray-600 dark:text-gray-300 leading-relaxed whitespace-pre-line">
                                  {item.weekDescription}
                                </p>
                              </div>
                            </div>
                          </motion.div>
                        )}
                      </AnimatePresence>
                    </div>
                  ))
                ) : (
                  <div className="p-4 sm:p-6 text-center">
                    <div className="inline-flex items-center justify-center p-2 sm:p-3 bg-gray-50 dark:bg-gray-700 rounded-full mb-3 sm:mb-4">
                      <AlertTriangle className={`h-5 w-5 sm:h-6 sm:w-6 text-${getCategoryColorClasses().primaryColor}-500 dark:text-${getCategoryColorClasses().primaryColor}-400`} fill="currentColor" fillOpacity={0.2} />
                    </div>
                    <h3 className="text-base sm:text-lg font-medium text-gray-900 dark:text-white mb-2">
                      Curriculum Coming Soon
                    </h3>
                    <p className="text-xs sm:text-sm text-gray-500 dark:text-gray-400 max-w-md mx-auto">
                      Our team is finalizing the curriculum details. Check back soon for a complete breakdown of course modules.
                    </p>
                  </div>
                )}
              </div>
            </div>

            {/* Tools & Technologies Section */}
            {toolsTechnologies && toolsTechnologies.length > 0 && (
              <motion.div 
                className="bg-white dark:bg-gray-800 rounded-lg border border-gray-200 dark:border-gray-700 overflow-hidden mb-6 sm:mb-8"
                variants={fadeIn}
              >
                <div className={`bg-gradient-to-r from-${getCategoryColorClasses().primaryColor}-50 to-${getCategoryColorClasses().primaryColor}-50/70 dark:from-${getCategoryColorClasses().primaryColor}-900/20 dark:to-${getCategoryColorClasses().primaryColor}-900/10 px-3 sm:px-4 py-2.5 sm:py-3 border-b border-gray-200 dark:border-gray-600`}>
                  <h3 className="text-base sm:text-lg font-semibold text-gray-800 dark:text-gray-100 flex items-center">
                    <Sparkles className={`w-4 h-4 sm:w-5 sm:h-5 mr-2 text-${getCategoryColorClasses().primaryColor}-500 dark:text-${getCategoryColorClasses().primaryColor}-400`} fill="currentColor" fillOpacity={0.2} />
                    Tools & Technologies
                  </h3>
                </div>
                <div className="p-3 sm:p-4">
                  <motion.div 
                    className="flex flex-wrap gap-1.5 sm:gap-2"
                    variants={staggerContainer}
                    initial="hidden"
                    animate="visible"
                  >
                    {toolsTechnologies.map((tool, index) => (
                      <motion.span 
                        key={index} 
                        className={`inline-flex items-center px-2.5 sm:px-3 py-1 sm:py-1.5 rounded-full text-xs sm:text-sm font-medium bg-gradient-to-r from-${getCategoryColorClasses().primaryColor}-50 to-${getCategoryColorClasses().primaryColor}-50/70 text-${getCategoryColorClasses().primaryColor}-700 dark:from-${getCategoryColorClasses().primaryColor}-900/30 dark:to-${getCategoryColorClasses().primaryColor}-900/20 dark:text-${getCategoryColorClasses().primaryColor}-300 border border-${getCategoryColorClasses().primaryColor}-100 dark:border-${getCategoryColorClasses().primaryColor}-800/30 hover:shadow-md transition-all duration-300 cursor-default`}
                        variants={fadeIn}
                        whileHover={{ 
                          y: -2, 
                          boxShadow: "0 4px 6px -1px rgba(0, 0, 0, 0.1)",
                        }}
                      >
                        {tool.name}
                      </motion.span>
                    ))}
                  </motion.div>
                </div>
              </motion.div>
            )}

            {/* Bonus Modules Section */}
            {bonusModules && bonusModules.length > 0 && (
              <motion.div 
                className="bg-white dark:bg-gray-800 rounded-lg border border-gray-200 dark:border-gray-700 overflow-hidden mb-6 sm:mb-8"
                variants={fadeIn}
              >
                <div className={`bg-gradient-to-r from-${getCategoryColorClasses().primaryColor}-50 to-${getCategoryColorClasses().primaryColor}-100/30 dark:from-${getCategoryColorClasses().primaryColor}-900/20 dark:to-${getCategoryColorClasses().primaryColor}-900/10 px-3 sm:px-4 py-2.5 sm:py-3 border-b border-gray-200 dark:border-gray-600`}>
                  <h3 className="text-base sm:text-lg font-semibold text-gray-800 dark:text-gray-100 flex items-center">
                    <Star className={`w-4 h-4 sm:w-5 sm:h-5 mr-2 text-${getCategoryColorClasses().primaryColor}-500 dark:text-${getCategoryColorClasses().primaryColor}-400`} fill="currentColor" fillOpacity={0.2} />
                    Bonus Modules
                  </h3>
                </div>
                <div className="p-3 sm:p-4">
                  <ul className="space-y-2 sm:space-y-3">
                    {bonusModules.map((module, index) => (
                      <motion.li 
                        key={index} 
                        className={`flex items-start p-2 sm:p-3 rounded-lg hover:bg-${getCategoryColorClasses().primaryColor}-50/50 dark:hover:bg-${getCategoryColorClasses().primaryColor}-900/10 transition-colors`}
                        initial={{ opacity: 0, x: -10 }}
                        animate={{ opacity: 1, x: 0 }}
                        transition={{ delay: index * 0.1 }}
                        whileHover={{ x: 5 }}
                      >
                        <motion.div 
                          className={`p-1.5 sm:p-2 rounded-full bg-gradient-to-r from-${getCategoryColorClasses().primaryColor}-400 to-${getCategoryColorClasses().primaryColor}-500 text-white mr-2 sm:mr-3 mt-0.5 shadow-sm`}
                          whileHover={{ rotate: 15 }}
                        >
                          <BookOpen size={14} className="sm:w-4 sm:h-4" fill="currentColor" fillOpacity={0.2} />
                        </motion.div>
                        <div>
                          <h4 className="text-sm sm:text-base font-medium text-gray-800 dark:text-gray-200">{module.title}</h4>
                          {module.description && (
                            <p className="text-xs sm:text-sm text-gray-600 dark:text-gray-400 mt-1 leading-relaxed">
                              {module.description}
                            </p>
                          )}
                        </div>
                      </motion.li>
                    ))}
                  </ul>
                </div>
              </motion.div>
            )}
          </motion.section>
        );
        
      case 'reviews':
        return (
          <motion.section 
            ref={reviewsRef} 
            id="reviews" 
            className="pb-6"
            variants={fadeIn}
            initial="hidden"
            animate="visible"
            key="reviews-section"
          >
            <div className="flex items-center mb-6">
              <div className="w-1.5 h-6 bg-gradient-to-b from-amber-400 to-yellow-500 rounded-sm mr-3"></div>
              <h2 className="text-2xl font-bold bg-gradient-to-r from-amber-600 to-yellow-500 bg-clip-text text-transparent">
                Reviews
              </h2>
            </div>

            <div className="bg-white dark:bg-gray-800 rounded-lg border border-gray-200 dark:border-gray-700 p-6">
              {reviews && reviews.length > 0 ? (
                <div className="space-y-6">
                  {/* Reviews content would go here */}
                  <p className="text-gray-600 dark:text-gray-300">
                    Reviews content to be integrated
                  </p>
                </div>
              ) : (
                <div className="text-center py-8">
                  <motion.div 
                    className="bg-gray-100 dark:bg-gray-700 rounded-full p-4 inline-flex mb-4"
                    initial={{ scale: 0.8, opacity: 0 }}
                    animate={{ scale: 1, opacity: 1 }}
                    transition={{ delay: 0.2 }}
                  >
                    <Star size={32} className="text-amber-400" fill="currentColor" fillOpacity={0.4} />
                  </motion.div>
                  <h3 className="text-xl font-semibold text-gray-800 dark:text-gray-100 mb-2">No Reviews Yet</h3>
                  <p className="text-gray-600 dark:text-gray-400 max-w-md mx-auto">
                    Be the first to review this course after enrollment. Your feedback helps us improve and guides other students.
                  </p>
                </div>
              )}
            </div>
          </motion.section>
        );
        
      case 'faq':
        return (
          <motion.section 
            ref={faqRef} 
            id="faq" 
            className="pb-6"
            variants={fadeIn}
            initial="hidden"
            animate="visible"
            key="faq-section"
          >
            <div className="flex items-center mb-6">
              <div className="w-1.5 h-6 bg-gradient-to-b from-indigo-400 to-violet-500 rounded-sm mr-3"></div>
              <h2 className="text-2xl font-bold bg-gradient-to-r from-indigo-600 to-violet-500 bg-clip-text text-transparent">
                Frequently Asked Questions
              </h2>
            </div>
            
            <div className="bg-white dark:bg-gray-800 rounded-lg border border-gray-200 dark:border-gray-700 overflow-hidden">
              <CourseFaq courseId={props.courseId} />
            </div>
          </motion.section>
        );
        
      case 'certificate':
        return (
          <motion.section 
            ref={certificateRef} 
            id="certificate" 
            className="pb-6"
            variants={fadeIn}
            initial="hidden"
            animate="visible"
            key="certificate-section"
          >
            <div className="flex items-center mb-6">
              <div className="w-1.5 h-6 bg-gradient-to-b from-green-400 to-teal-500 rounded-sm mr-3"></div>
              <h2 className="text-2xl font-bold bg-gradient-to-r from-green-600 to-teal-500 bg-clip-text text-transparent">
                Certificate
              </h2>
            </div>
            
            <div className="bg-white dark:bg-gray-800 rounded-lg border border-gray-200 dark:border-gray-700 overflow-hidden">
              <CourseCertificate courseId={props.courseId}/>
            </div>
          </motion.section>
        );
        
      case 'highlights':
        return (
          <motion.section
            ref={highlightsRef} 
            id="highlights" 
            className="pb-6"
            variants={fadeIn}
            initial="hidden"
            animate="visible"
            key="highlights-section"
          >
            <div className="flex items-center mb-6">
              <div className={`w-1.5 h-6 bg-gradient-to-b from-${getCategoryColorClasses().primaryColor}-400 to-${getCategoryColorClasses().primaryColor}-500 rounded-sm mr-3`}></div>
              <h2 className={`text-2xl font-bold bg-gradient-to-r from-${getCategoryColorClasses().primaryColor}-600 to-${getCategoryColorClasses().primaryColor}-500 bg-clip-text text-transparent`}>
                Highlights
              </h2>
            </div>

            <div className="grid grid-cols-1 md:grid-cols-2 gap-5 mb-8">
              {courseDetails?.highlights && courseDetails.highlights.length > 0 ? (
                courseDetails.highlights.map((highlight, index) => (
                  <motion.div 
                    key={index}
                    className="flex bg-white dark:bg-gray-800 p-4 sm:p-6 rounded-xl border border-gray-100 dark:border-gray-700 shadow-sm hover:shadow-md transition-shadow duration-300"
                    variants={fadeIn}
                    initial="hidden"
                    animate="visible"
                    custom={index}
                    whileHover={{ y: -4 }}
                    whileTap={{ scale: 0.98 }}
                  >
                    <div>
                      <span className={`flex items-center justify-center w-12 h-12 rounded-full bg-gradient-to-br from-${getCategoryColorClasses().primaryColor}-100 to-${getCategoryColorClasses().primaryColor}-200 dark:from-${getCategoryColorClasses().primaryColor}-900/30 dark:to-${getCategoryColorClasses().primaryColor}-800/30 text-${getCategoryColorClasses().primaryColor}-600 dark:text-${getCategoryColorClasses().primaryColor}-400 mb-3 shadow-sm`}>
                        {getHighlightIcon(highlight.iconName)}
                      </span>
                    </div>
                    <div className="ml-4 flex-1">
                      <h3 className="text-lg font-semibold text-gray-900 dark:text-white mb-2">
                        {highlight.title}
                      </h3>
                      <p className="text-gray-600 dark:text-gray-300">
                        {highlight.description}
                      </p>
                    </div>
                  </motion.div>
                ))
              ) : (
                <div className="col-span-1 md:col-span-2 bg-white dark:bg-gray-800 p-6 rounded-xl border border-gray-100 dark:border-gray-700 shadow-sm text-center">
                  <div className="inline-flex items-center justify-center p-3 bg-gray-50 dark:bg-gray-700 rounded-full mb-4">
                    <AlertTriangle className={`h-6 w-6 text-${getCategoryColorClasses().primaryColor}-500 dark:text-${getCategoryColorClasses().primaryColor}-400`} fill="currentColor" fillOpacity={0.2} />
                  </div>
                  <h3 className="text-lg font-medium text-gray-900 dark:text-white mb-2">
                    No Highlights Available
                  </h3>
                  <p className="text-gray-500 dark:text-gray-400 max-w-md mx-auto">
                    We're working on adding highlights for this course. Check back soon for more information.
                  </p>
                </div>
              )}
            </div>

            {courseDetails?.downloadBrochure && (
              <motion.div 
                className="bg-white dark:bg-gray-800 rounded-xl border border-gray-100 dark:border-gray-700 overflow-hidden mb-8"
                initial={{ opacity: 0, y: 20 }}
                animate={{ opacity: 1, y: 0 }}
                transition={{ delay: 0.6 }}
              >
                <div className={`bg-gradient-to-r from-${getCategoryColorClasses().primaryColor}-50 to-${getCategoryColorClasses().primaryColor}-50/70 dark:from-${getCategoryColorClasses().primaryColor}-900/20 dark:to-${getCategoryColorClasses().primaryColor}-900/10 px-6 py-5`}>
                  <div className="flex flex-col sm:flex-row items-center justify-between gap-y-4">
                    <div className="flex items-center gap-3 flex-1">
                      <div className={`p-3 rounded-lg bg-white dark:bg-gray-700 shadow-sm text-${getCategoryColorClasses().primaryColor}-500 dark:text-${getCategoryColorClasses().primaryColor}-400`}>
                        <BookOpen className="w-5 h-5" />
                      </div>
                      <div>
                        <h3 className="text-lg font-medium text-gray-900 dark:text-white mb-1">
                          Course Brochure
                        </h3>
                        <p className="text-sm text-gray-500 dark:text-gray-400">
                          Download complete course details
                        </p>
                      </div>
                    </div>
                    <Link 
                      href={courseDetails.downloadBrochure}
                      className={`inline-flex items-center px-4 py-2.5 bg-gradient-to-r from-${getCategoryColorClasses().primaryColor}-600 to-${getCategoryColorClasses().primaryColor}-500 hover:from-${getCategoryColorClasses().primaryColor}-700 hover:to-${getCategoryColorClasses().primaryColor}-600 text-white font-medium rounded-lg shadow-sm hover:shadow-md transition-all duration-300`}
                      target="_blank"
                      rel="noopener noreferrer"
                    >
                      <Download className="w-4 h-4 mr-2" />
                      Download PDF
                    </Link>
                  </div>
                </div>
              </motion.div>
            )}
          </motion.section>
        );
        
      case 'overview':
        const { parsedOverview, benefits } = parseDescription(description);
        
        return (
          <motion.section 
            id="overview" 
            className="pb-6"
            variants={fadeIn}
            initial="hidden"
            animate="visible"
            key="overview-section"
          >
            <div className="flex items-center mb-6">
              <div className={`w-1.5 h-6 bg-gradient-to-b from-${getCategoryColorClasses().primaryColor}-400 to-${getCategoryColorClasses().primaryColor}-500 rounded-sm mr-3`}></div>
              <h2 className={`text-2xl font-bold bg-gradient-to-r from-${getCategoryColorClasses().primaryColor}-600 to-${getCategoryColorClasses().primaryColor}-500 bg-clip-text text-transparent`}>
                Course Overview
              </h2>
            </div>
            
            <div className="bg-white dark:bg-gray-800 rounded-lg border border-gray-100 dark:border-gray-700 overflow-hidden mb-8 shadow-sm">
              <div className="p-6">
                <div className="prose dark:prose-invert max-w-none prose-headings:font-semibold prose-headings:text-gray-900 dark:prose-headings:text-white prose-p:text-gray-700 dark:prose-p:text-gray-300">
                  {parsedOverview.map((item, index) => {
                    if (item.type === 'paragraph') {
                      return (
                        <motion.p 
                          key={index} 
                          className="mb-4 text-gray-700 dark:text-gray-300 leading-relaxed"
                          variants={fadeIn}
                          transition={{ delay: index * 0.08 }}
                        >
                          {item.content}
                        </motion.p>
                      );
                    }
                    return null;
                  })}
                </div>
              </div>
            </div>

            {benefits && benefits.length > 0 && (
              <div className="bg-white dark:bg-gray-800 rounded-lg border border-gray-100 dark:border-gray-700 overflow-hidden mb-8 shadow-sm">
                <div className={`bg-gradient-to-r from-${getCategoryColorClasses().primaryColor}-50 to-${getCategoryColorClasses().primaryColor}-50/70 dark:from-${getCategoryColorClasses().primaryColor}-900/20 dark:to-${getCategoryColorClasses().primaryColor}-900/10 px-6 py-4 border-b border-gray-200 dark:border-gray-600`}>
                  <h3 className="text-lg font-semibold text-gray-800 dark:text-gray-100 flex items-center">
                    <CheckCircle className={`w-5 h-5 mr-2 text-${getCategoryColorClasses().primaryColor}-500 dark:text-${getCategoryColorClasses().primaryColor}-400`} fill="currentColor" fillOpacity={0.2} />
                    What You'll Learn
                  </h3>
                </div>
                <div className="p-6">
                  <ul className="space-y-4">
                    {benefits.map((benefit, index) => {
                      if (benefit.type === 'bullet') {
                        return (
                          <motion.li 
                            key={index} 
                            className="flex gap-3"
                            variants={fadeIn}
                            transition={{ delay: index * 0.08 }}
                          >
                            <span className={`flex-shrink-0 w-5 h-5 rounded-full flex items-center justify-center mt-0.5 bg-${getCategoryColorClasses().primaryColor}-50 dark:bg-${getCategoryColorClasses().primaryColor}-900/30`}>
                              <Check className={`h-3.5 w-3.5 text-${getCategoryColorClasses().primaryColor}-500 dark:text-${getCategoryColorClasses().primaryColor}-400`} fill="currentColor" fillOpacity={0.2} />
                            </span>
                            <span className="text-gray-700 dark:text-gray-300">
                              {benefit.content}
                            </span>
                          </motion.li>
                        );
                      } else if (benefit.type === 'section') {
                        return (
                          <motion.div 
                            key={index} 
                            className="mt-6 mb-3"
                            variants={fadeIn}
                            transition={{ delay: index * 0.08 }}
                          >
                            <h4 className="text-base font-semibold text-gray-900 dark:text-white mb-2 flex items-center">
                              <span className={`inline-block w-1 h-4 bg-${getCategoryColorClasses().primaryColor}-500 dark:bg-${getCategoryColorClasses().primaryColor}-400 mr-2 rounded-sm`}></span>
                              {benefit.content}
                            </h4>
                          </motion.div>
                        );
                      }
                      return null;
                    })}
                  </ul>
                </div>
              </div>
            )}
          </motion.section>
        );
        
      case 'enrollment':
        return (
          <motion.section 
            id="enrollment" 
            className="pb-6 px-4 sm:px-6 md:px-8"
            variants={fadeIn}
            initial="hidden"
            animate="visible"
            key="enrollment-section"
          >
            <div className="flex items-center mb-6">
              <div className={`w-1.5 h-6 bg-gradient-to-b from-${getCategoryColorClasses().primaryColor}-400 to-${getCategoryColorClasses().primaryColor}-500 rounded-sm mr-3`}></div>
              <h2 className={`text-2xl font-bold bg-gradient-to-r from-${getCategoryColorClasses().primaryColor}-600 to-${getCategoryColorClasses().primaryColor}-500 bg-clip-text text-transparent`}>
                Enrollment Details
              </h2>
            </div>

            <div className="grid grid-cols-1 md:grid-cols-3 gap-4 sm:gap-5 lg:gap-6 mb-8">
              <motion.div 
                className="bg-white dark:bg-gray-800 p-4 sm:p-5 rounded-xl border border-gray-100 dark:border-gray-700 shadow-sm hover:shadow-md transition-shadow"
                variants={fadeIn}
                transition={{ delay: 0.1 }}
                whileHover={{ y: -4 }}
              >
                <div className={`w-12 h-12 rounded-full bg-${getCategoryColorClasses().primaryColor}-50 dark:bg-${getCategoryColorClasses().primaryColor}-900/30 flex items-center justify-center mb-4`}>
                  <Calendar className={`h-6 w-6 text-${getCategoryColorClasses().primaryColor}-500 dark:text-${getCategoryColorClasses().primaryColor}-400`} fill="currentColor" fillOpacity={0.2} />
                </div>
                <h3 className="text-lg font-semibold text-gray-900 dark:text-white mb-2">Duration</h3>
                <p className="text-gray-600 dark:text-gray-300">{duration || 'Flexible'}</p>
              </motion.div>
              
              <motion.div 
                className="bg-white dark:bg-gray-800 p-4 sm:p-5 rounded-xl border border-gray-100 dark:border-gray-700 shadow-sm hover:shadow-md transition-shadow"
                variants={fadeIn}
                transition={{ delay: 0.2 }}
                whileHover={{ y: -4 }}
              >
                <div className={`w-12 h-12 rounded-full bg-${getCategoryColorClasses().primaryColor}-50 dark:bg-${getCategoryColorClasses().primaryColor}-900/30 flex items-center justify-center mb-4`}>
                  <Clock className={`h-6 w-6 text-${getCategoryColorClasses().primaryColor}-500 dark:text-${getCategoryColorClasses().primaryColor}-400`} fill="currentColor" fillOpacity={0.2} />
                </div>
                <h3 className="text-lg font-semibold text-gray-900 dark:text-white mb-2">Time Commitment</h3>
                <p className="text-gray-600 dark:text-gray-300">{commitment || '10-15 hours/week'}</p>
              </motion.div>
              
              <motion.div 
                className="bg-white dark:bg-gray-800 p-4 sm:p-5 rounded-xl border border-gray-100 dark:border-gray-700 shadow-sm hover:shadow-md transition-shadow"
                variants={fadeIn}
                transition={{ delay: 0.3 }}
                whileHover={{ y: -4 }}
              >
                <div className={`w-12 h-12 rounded-full bg-${getCategoryColorClasses().primaryColor}-50 dark:bg-${getCategoryColorClasses().primaryColor}-900/30 flex items-center justify-center mb-4`}>
                  <Banknote className={`h-6 w-6 text-${getCategoryColorClasses().primaryColor}-500 dark:text-${getCategoryColorClasses().primaryColor}-400`} fill="currentColor" fillOpacity={0.2} />
                </div>
                <h3 className="text-lg font-semibold text-gray-900 dark:text-white mb-2">Price</h3>
                <p className="text-gray-600 dark:text-gray-300">
                  {price ? (
                    <>
                      {price !== originalPrice && originalPrice ? (
                        <>
                          <span className="inline-block bg-green-50 dark:bg-green-900/30 text-green-600 dark:text-green-400 px-2 py-1 rounded text-sm font-medium mr-2">
                            Save {Math.round(100 - (price / originalPrice * 100))}%
                          </span>
                          <span className="text-base font-bold text-gray-800 dark:text-white mr-2">₹{price.toLocaleString()}</span>
                          <span className="text-sm text-gray-500 dark:text-gray-400 line-through">₹{originalPrice.toLocaleString()}</span>
                        </>
                      ) : (
                        <span className="text-base font-bold text-gray-800 dark:text-white">₹{price.toLocaleString()}</span>
                      )}
                    </>
                  ) : (
                    'Contact for pricing'
                  )}
                </p>
              </motion.div>
            </div>

            <div className="grid grid-cols-1 md:grid-cols-2 gap-5 mb-8">
              <motion.div 
                className="bg-white dark:bg-gray-800 p-4 sm:p-5 rounded-xl border border-gray-100 dark:border-gray-700 shadow-sm hover:shadow-md transition-shadow"
                variants={fadeIn}
                transition={{ delay: 0.4 }}
              >
                <h3 className="text-lg font-semibold text-gray-900 dark:text-white mb-3 flex items-center">
                  <Users className={`h-5 w-5 mr-2 text-${getCategoryColorClasses().primaryColor}-500 dark:text-${getCategoryColorClasses().primaryColor}-400`} fill="currentColor" fillOpacity={0.2} />
                  Prerequisites
                </h3>
                {prerequisites && prerequisites.length > 0 ? (
                  <ul className="space-y-2">
                    {prerequisites.map((prereq, index) => (
                      <motion.li 
                        key={index} 
                        className="flex items-start gap-3"
                        variants={fadeIn}
                        transition={{ delay: 0.4 + (index * 0.1) }}
                      >
                        <ArrowRight className={`h-4 w-4 mt-1 text-${getCategoryColorClasses().primaryColor}-500 dark:text-${getCategoryColorClasses().primaryColor}-400 flex-shrink-0`} fill="currentColor" fillOpacity={0.2} />
                        <span className="text-gray-600 dark:text-gray-300">
                          {prereq}
                        </span>
                      </motion.li>
                    ))}
                  </ul>
                ) : (
                  <p className="text-gray-600 dark:text-gray-300">No specific prerequisites required.</p>
                )}
              </motion.div>
              
              <motion.div 
                className="bg-white dark:bg-gray-800 p-4 sm:p-5 rounded-xl border border-gray-100 dark:border-gray-700 shadow-sm hover:shadow-md transition-shadow"
                variants={fadeIn}
                transition={{ delay: 0.5 }}
              >
                <h3 className="text-lg font-semibold text-gray-900 dark:text-white mb-3 flex items-center">
                  <Award className={`h-5 w-5 mr-2 text-${getCategoryColorClasses().primaryColor}-500 dark:text-${getCategoryColorClasses().primaryColor}-400`} fill="currentColor" fillOpacity={0.2} />
                  Certification
                </h3>
                <p className="text-gray-600 dark:text-gray-300 mb-4">
                  {certification || 'Upon successful completion of the course, you will receive a verified certificate of achievement.'}
                </p>
                {hasCertificate && (
                  <span className={`inline-flex items-center px-3 py-1 rounded-full text-sm font-medium bg-${getCategoryColorClasses().primaryColor}-50 dark:bg-${getCategoryColorClasses().primaryColor}-900/30 text-${getCategoryColorClasses().primaryColor}-700 dark:text-${getCategoryColorClasses().primaryColor}-300`}>
                    <CheckCircle className="w-4 h-4 mr-1.5" fill="currentColor" fillOpacity={0.2} />
                    Industry Recognized Certificate
                  </span>
                )}
              </motion.div>
            </div>

            {enrollmentDeadline && (
              <motion.div 
                className={`bg-${getCategoryColorClasses().primaryColor}-50 dark:bg-${getCategoryColorClasses().primaryColor}-900/10 border border-${getCategoryColorClasses().primaryColor}-100 dark:border-${getCategoryColorClasses().primaryColor}-900/20 rounded-lg p-4 mb-8 flex items-center`}
                variants={fadeIn}
                transition={{ delay: 0.6 }}
              >
                <div className={`p-2 rounded-full bg-${getCategoryColorClasses().primaryColor}-100 dark:bg-${getCategoryColorClasses().primaryColor}-900/30 mr-3`}>
                  <Clock className={`h-5 w-5 text-${getCategoryColorClasses().primaryColor}-500 dark:text-${getCategoryColorClasses().primaryColor}-400`} fill="currentColor" fillOpacity={0.2} />
                </div>
                <div>
                  <p className="text-gray-700 dark:text-gray-300">
                    <strong className="font-medium">Enrollment Deadline:</strong> {enrollmentDeadline}
                  </p>
                </div>
              </motion.div>
            )}
            
            <div className="flex flex-col md:flex-row gap-4">
              <motion.button
                className={`flex-1 inline-flex justify-center items-center px-6 py-3.5 bg-gradient-to-r from-${getCategoryColorClasses().primaryColor}-600 to-${getCategoryColorClasses().primaryColor}-500 hover:from-${getCategoryColorClasses().primaryColor}-700 hover:to-${getCategoryColorClasses().primaryColor}-600 text-white font-medium text-base rounded-lg shadow-sm hover:shadow-md transition-all duration-300`}
                onClick={handleEnroll}
                variants={fadeIn}
                transition={{ delay: 0.7 }}
                whileTap={{ scale: 0.98 }}
              >
                Enroll Now
              </motion.button>
              
              <motion.button
                className="flex-1 md:flex-none inline-flex justify-center items-center px-6 py-3.5 bg-white dark:bg-gray-800 hover:bg-gray-50 dark:hover:bg-gray-700 text-gray-800 dark:text-gray-200 font-medium text-base rounded-lg border border-gray-200 dark:border-gray-700 shadow-sm hover:shadow-md transition-all duration-300"
                onClick={() => toast.success("Added to wishlist!", { icon: "❤️" })}
                variants={fadeIn}
                transition={{ delay: 0.8 }}
                whileTap={{ scale: 0.98 }}
              >
                <Heart className={`w-5 h-5 mr-2 text-${getCategoryColorClasses().primaryColor}-500 dark:text-${getCategoryColorClasses().primaryColor}-400`} fill="currentColor" fillOpacity={0.2} />
                Add to Wishlist
              </motion.button>
            </div>
          </motion.section>
        );
        
      default:
        return (
          <motion.div 
            className="py-10 text-center"
            variants={fadeIn}
            initial="hidden"
            animate="visible"
          >
            <AlertTriangle className="w-12 h-12 mx-auto text-amber-500 mb-4" fill="currentColor" fillOpacity={0.2} />
            <h3 className="text-xl font-semibold text-gray-800 dark:text-gray-100 mb-2">Section Not Found</h3>
            <p className="text-gray-600 dark:text-gray-400">
              The requested section could not be found. Please select a different tab.
            </p>
          </motion.div>
        );
    }
  };

  return (
    <div className="relative min-h-screen bg-gray-50 dark:bg-gray-900">
      {/* Course Header with Download Brochure */}
      <div className="mb-3 sm:mb-4 md:mb-6">
        <div className="relative overflow-hidden rounded-lg sm:rounded-xl bg-white dark:bg-gray-800 shadow-sm border border-gray-200 dark:border-gray-700">
          <div className="p-4 sm:p-6">
            <div className="flex flex-col sm:flex-row justify-between items-start sm:items-center gap-4">
              <div className="flex-1">
                {/* Course Title and Description - Premium Glassmorphic Design - More Compact */}
                <motion.div
                  className="mb-6 relative z-10 overflow-hidden"
                  initial={{ opacity: 0, y: 10 }}
                  animate={{ opacity: 1, y: 0 }}
                  transition={{ duration: 0.4 }}
                >
                  {/* Glassmorphic Container */}
                  <div className="relative backdrop-blur-md bg-white/30 dark:bg-gray-900/40 rounded-xl p-5 sm:p-6 shadow-lg border border-white/20 dark:border-gray-700/30 overflow-hidden">
                    {/* Background Elements */}
                    <div className="absolute -top-24 -right-24 w-40 h-40 rounded-full bg-gradient-to-br from-purple-300/30 to-blue-300/30 dark:from-purple-500/20 dark:to-blue-500/20 blur-2xl"></div>
                    <div className="absolute -bottom-24 -left-24 w-40 h-40 rounded-full bg-gradient-to-tr from-amber-300/30 to-rose-300/30 dark:from-amber-500/20 dark:to-rose-500/20 blur-2xl"></div>
                    
                    {/* Content with proper z-index */}
                    <div className="relative z-10">
                      <div className="flex flex-col sm:flex-row sm:items-center gap-4 sm:gap-6">
                        <div className="flex-1">
                          {/* Title with refined typography */}
                          <h1 className={`text-2xl sm:text-3xl lg:text-4xl font-extrabold mb-2 leading-tight text-gray-900 dark:text-white`}>
                            {courseDetails?.course_title}
                            <span className={`text-sm sm:text-base block mt-1 text-transparent bg-clip-text bg-gradient-to-r from-${getCategoryColorClasses().primaryColor}-600 to-${getCategoryColorClasses().primaryColor}-400 dark:from-${getCategoryColorClasses().primaryColor}-400 dark:to-${getCategoryColorClasses().primaryColor}-300`}>
                              Excellence in Learning
                            </span>
                          </h1>
                          
                          {/* Compact Separator */}
                          <div className="flex items-center my-3">
                            <div className={`flex-grow h-0.5 max-w-[60px] bg-gradient-to-r from-${getCategoryColorClasses().primaryColor}-500 to-transparent rounded-full`}></div>
                            <div className={`mx-2 h-1.5 w-1.5 rounded-full bg-${getCategoryColorClasses().primaryColor}-500`}></div>
                            <div className={`flex-grow h-0.5 max-w-[20px] bg-gradient-to-l from-${getCategoryColorClasses().primaryColor}-500 to-transparent rounded-full`}></div>
                          </div>
                        </div>
                        
                        {/* Download Brochure Button - Glassmorphic Style */}
                        <div className="flex-shrink-0">
                          <button
                            onClick={() => setShowBrochureModal(true)}
                            className="group relative overflow-hidden backdrop-blur-sm bg-white/50 dark:bg-gray-800/50 px-4 py-2.5 rounded-lg border border-white/30 dark:border-gray-700/30 shadow-sm hover:shadow-md transition-all duration-300 flex items-center gap-2"
                          >
                            {/* Button Background Effect */}
                            <div className="absolute inset-0 bg-gradient-to-r from-transparent via-white/20 to-transparent translate-x-[-100%] group-hover:translate-x-[100%] transition-transform duration-1000"></div>
                            
                            <Download className={`h-4 w-4 text-${getCategoryColorClasses().primaryColor}-600 dark:text-${getCategoryColorClasses().primaryColor}-400 relative z-10`} />
                            <span className="text-sm font-medium text-gray-800 dark:text-gray-200 relative z-10">Download Brochure</span>
                          </button>
                        </div>
                      </div>
                      
                      {/* Description with improved readability - More Compact */}
                      <div className="text-sm sm:text-base text-gray-700/90 dark:text-gray-300/90 leading-relaxed font-light mt-3">
<<<<<<< HEAD
                        <p>
                          {(() => {
                            const description = courseDetails?.course_description;
                            if (!description || typeof description !== 'string') {
                              return 'Course description not available.';
                            }
                            return description.length > 180 
                              ? `${description.slice(0, 180)}...` 
                              : description;
                          })()}
                        </p>
=======
                        <p>{(() => {
                          // Handle both string and object formats for course_description
                          let description = '';
                          if (typeof courseDetails?.course_description === 'string') {
                            description = courseDetails.course_description;
                          } else if (typeof courseDetails?.course_description === 'object' && courseDetails?.course_description?.program_overview) {
                            description = courseDetails.course_description.program_overview;
                          } else {
                            description = 'Course description not available.';
                          }
                          return description.length > 180 ? description.slice(0, 180) + '...' : description;
                        })()}</p>
>>>>>>> bac667d5
                      </div>
                      
                      {/* Premium UI Feature Indicators - More Compact */}
                      <div className="flex flex-wrap gap-2 mt-4">
                        <div className="flex items-center px-2.5 py-1 bg-white/70 dark:bg-gray-800/70 rounded-lg shadow-sm border border-gray-100/80 dark:border-gray-700/80">
                          <Clock className={`h-3.5 w-3.5 text-${getCategoryColorClasses().primaryColor}-500 mr-1.5`} />
                          <span className="text-xs text-gray-700 dark:text-gray-300">
                            {formatDuration(courseDetails)}
                          </span>
                        </div>
                        <div className="flex items-center px-2.5 py-1 bg-white/70 dark:bg-gray-800/70 rounded-lg shadow-sm border border-gray-100/80 dark:border-gray-700/80">
                          <Award className={`h-3.5 w-3.5 text-${getCategoryColorClasses().primaryColor}-500 mr-1.5`} />
                          <span className="text-xs text-gray-700 dark:text-gray-300">
                            {courseDetails?.is_Certification === "Yes" || courseDetails?.certification?.is_certified === true ? "Certificate Included" : "No Certificate"}
                          </span>
                        </div>
                        <div className="flex items-center px-2.5 py-1 bg-white/70 dark:bg-gray-800/70 rounded-lg shadow-sm border border-gray-100/80 dark:border-gray-700/80">
                          <BookOpen className={`h-3.5 w-3.5 text-${getCategoryColorClasses().primaryColor}-500 mr-1.5`} />
                          <span className="text-xs text-gray-700 dark:text-gray-300">
                            Lifetime Access
                          </span>
                        </div>
                      </div>
                    </div>
                  </div>
                </motion.div>
              </div>
            </div>
          </div>
        </div>
      </div>

      {/* Navigation */}
      <div className="sticky top-14 z-40 bg-gray-50 dark:bg-gray-900 border-b border-gray-200 dark:border-gray-700">
        <CourseNavigation 
          activeSection={activeSection} 
          scrollToSection={scrollToSection} 
          showCertificate={hasCertificate()}
          primaryColor={getCategoryColorClasses().primaryColor}
          categoryColorClasses={getCategoryColorClasses()}
        />
      </div>

      {/* Content Area */}
      <div className="px-3 sm:px-4 pt-2 sm:pt-4 pb-4">
        <AnimatePresence mode="wait">
          {renderActiveSection()}
        </AnimatePresence>
      </div>

      {/* Mobile Stats */}
      <div className="block sm:hidden px-3 mb-2">
        <CourseStats 
          duration={formatDuration(courseDetails)}
          students="75+" 
          sessions={courseDetails?.no_of_Sessions || "72"}
          hasCertificate={hasCertificate()}
          primaryColor={getCategoryColorClasses().primaryColor}
          fillOpacity={0.2}
        />
      </div>

      {/* Class Type Info Modal */}
      {showClassTypeInfo && (
        <div className="fixed inset-0 z-[100] overflow-hidden flex items-center justify-center px-4 sm:px-0">
          <div className="absolute inset-0 bg-black/30 backdrop-blur-sm" onClick={handleCloseModal} />
          <div className="relative z-[101] w-full max-w-[300px] p-4 bg-white dark:bg-gray-800 shadow-xl rounded-xl border border-gray-200 dark:border-gray-700">
            <div className="flex justify-between items-center mb-3">
              <h4 className="font-semibold text-gray-900 dark:text-white">Class Types</h4>
              <button onClick={handleCloseModal} className="p-1 hover:bg-gray-100 dark:hover:bg-gray-700 rounded-full">
                <svg className="w-5 h-5" viewBox="0 0 20 20" fill="currentColor">
                  <path fillRule="evenodd" d="M4.293 4.293a1 1 0 011.414 0L10 8.586l4.293-4.293a1 1 0 111.414 1.414L11.414 10l4.293 4.293a1 1 0 01-1.414 1.414L10 11.414l-4.293 4.293a1 1 0 01-1.414-1.414L8.586 10 4.293 5.707a1 1 0 010-1.414z" clipRule="evenodd" />
                </svg>
              </button>
            </div>
            <div className="space-y-3 text-sm">
              <div className="p-2 rounded-lg bg-indigo-50 dark:bg-indigo-900/20">
                <span className="font-medium text-indigo-600 dark:text-indigo-400">Live Classes</span>
                <ul className="mt-1 space-y-1 text-gray-600 dark:text-gray-300">
                  <li>• Real-time instructor sessions</li>
                  <li>• Direct Q&A and feedback</li>
                  <li>• Interactive group activities</li>
                </ul>
              </div>
              <div className="p-2 rounded-lg bg-purple-50 dark:bg-purple-900/20">
                <span className="font-medium text-purple-600 dark:text-purple-400">Blended Classes</span>
                <ul className="mt-1 space-y-1 text-gray-600 dark:text-gray-300">
                  <li>• Self-paced video lectures</li>
                  <li>• Flexible schedule</li>
                  <li>• Live Q&A sessions</li>
                </ul>
              </div>
            </div>
          </div>
        </div>
      )}

      {/* Download Brochure Modal */}
      <DownloadBrochureModal
        isOpen={showBrochureModal}
        onClose={() => setShowBrochureModal(false)}
        courseTitle={courseDetails?.course_title}
        courseId={courseId}
        brochureId={hasBrochure() && courseDetails?.brochures && courseDetails.brochures.length > 0 
          ? courseDetails.brochures[0] 
          : null}
      />
    </div>
  );
};

export default CourseDetailsPage; <|MERGE_RESOLUTION|>--- conflicted
+++ resolved
@@ -1690,19 +1690,6 @@
                       
                       {/* Description with improved readability - More Compact */}
                       <div className="text-sm sm:text-base text-gray-700/90 dark:text-gray-300/90 leading-relaxed font-light mt-3">
-<<<<<<< HEAD
-                        <p>
-                          {(() => {
-                            const description = courseDetails?.course_description;
-                            if (!description || typeof description !== 'string') {
-                              return 'Course description not available.';
-                            }
-                            return description.length > 180 
-                              ? `${description.slice(0, 180)}...` 
-                              : description;
-                          })()}
-                        </p>
-=======
                         <p>{(() => {
                           // Handle both string and object formats for course_description
                           let description = '';
@@ -1715,7 +1702,6 @@
                           }
                           return description.length > 180 ? description.slice(0, 180) + '...' : description;
                         })()}</p>
->>>>>>> bac667d5
                       </div>
                       
                       {/* Premium UI Feature Indicators - More Compact */}
@@ -1827,4 +1813,4 @@
   );
 };
 
-export default CourseDetailsPage; +export default CourseDetailsPage;