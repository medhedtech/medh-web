// export const apiBaseUrl = "https://medh-backend.vercel.app/api/v1";
export const apiBaseUrl = "http://localhost:8080/api/v1";

export const apiUrls = {
  user: {
    register: "/auth/register",
    login: "/auth/login",
    update: "/auth/update/:id",
    delete: "/auth/delete",
    getDetailsbyId: "/auth/get/:id",
    getAll: "/auth/get-all",
    updateByEmail: "/auth/update-by-email",
  },
  courses: {
    getAllCoursesWithLimits: (
      page = 1,
      limit = 10,
      course_title,
      course_tag,
<<<<<<< HEAD
      course_category
    ) =>
      `/courses/getLimitedCourses?page=${page}&limit=${limit}&course_title=${course_title}&course_tag=${course_tag}&course_category=${course_category}`,
=======
      course_category,
      status
    ) =>
      `/courses/getLimitedCourses?page=${page}&limit=${limit}&course_title=${course_title}&course_tag=${course_tag}&course_category=${course_category}&status=${status}`,
>>>>>>> b6506f9b
    getAllCourses: "/courses/get",
    getCourseById: "/courses/get/:id",
    createCourse: "/courses/create",
    updateCourse: "/courses/update/:id",
    deleteCourse: "/courses/delete",
    getCourseNames: "/courses/course-names",
  },
  upload: {
    uploadImage: "/upload/uploadImage",
    uploadMedia: "/upload/uploadMedia",
    uploadDocument: "/upload/uploadDocument",
  },
  onlineMeeting: {
    createMeeting: "/online-meeting/create",
    getAllMeetings: "/online-meeting/get",
    getMeetingDetails: "/online-meeting/get/:id",
    updateMeeting: "/online-meeting/update/:id",
    deleteMeeting: "/online-meeting/delete/:id",
  },
  Instructor: {
    getAllInstructors: "/instructors/get",
    getInstructorById: "/instructors/get/:id",
    createInstructor: "/instructors/create",
    updateInstructor: "/instructors/update/:id",
    deleteInstructor: "/instructors/delete",
    toggleInstructorsStatus: "/instructors/toggle-status",
  },
  Students: {
    getAllStudents: "/students/get",
    getStudentById: "/students/get/:id",
    createStudent: "/students/create",
    updateStudent: "/students/update/:id",
    deleteStudent: "/students/delete",
    toggleStudentStatus: "/students/toggle-status",
  },
  Contacts: {
    getAllContacts: "/contact/get",
    getContactById: "/contact/get/:id",
    createContact: "/contact/create",
    updateContact: "/contact/update/:id",
    deleteContact: "/contact/delete",
  },
  Blogs: {
    getAllBlogs: "/blogs/get",
    getBlogById: "/blogs/get/:id",
    createBlog: "/blogs/create",
    updateBlog: "/blogs/update/:id",
    deleteBlog: "/blogs/delete",
  },
<<<<<<< HEAD
  adminDashboard: {
    getDashboardCount: "/dashboard/admin-dashboard-count",
  },
=======
  placements:{

  },
  quzies:{

  },
  assignments:{

  },
  feedbacks:{

  },
  resources:{

  },
  assignments:{
    
  }
>>>>>>> b6506f9b
};<|MERGE_RESOLUTION|>--- conflicted
+++ resolved
@@ -17,16 +17,10 @@
       limit = 10,
       course_title,
       course_tag,
-<<<<<<< HEAD
-      course_category
-    ) =>
-      `/courses/getLimitedCourses?page=${page}&limit=${limit}&course_title=${course_title}&course_tag=${course_tag}&course_category=${course_category}`,
-=======
       course_category,
       status
     ) =>
       `/courses/getLimitedCourses?page=${page}&limit=${limit}&course_title=${course_title}&course_tag=${course_tag}&course_category=${course_category}&status=${status}`,
->>>>>>> b6506f9b
     getAllCourses: "/courses/get",
     getCourseById: "/courses/get/:id",
     createCourse: "/courses/create",
@@ -76,28 +70,13 @@
     updateBlog: "/blogs/update/:id",
     deleteBlog: "/blogs/delete",
   },
-<<<<<<< HEAD
   adminDashboard: {
     getDashboardCount: "/dashboard/admin-dashboard-count",
   },
-=======
-  placements:{
-
-  },
-  quzies:{
-
-  },
-  assignments:{
-
-  },
-  feedbacks:{
-
-  },
-  resources:{
-
-  },
-  assignments:{
-    
-  }
->>>>>>> b6506f9b
+  placements: {},
+  quzies: {},
+  assignments: {},
+  feedbacks: {},
+  resources: {},
+  assignments: {},
 };