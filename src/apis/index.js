--- conflicted
+++ resolved
@@ -96,9 +96,6 @@
     createComplaint: "/complaint/",
   },
   resources: {},
-<<<<<<< HEAD
-=======
-  assignments: {},
   categories: {
     getAllCategories: "/categories/getAll",
     getCategoriesById: "/categories/get/:id",
@@ -106,5 +103,4 @@
     updateCategories: "/categories/update",
     deleteCategories: "/categories/delete",
   },
->>>>>>> 1b4665f1
 };