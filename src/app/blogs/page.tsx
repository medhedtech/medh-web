import BlogsMain from "@/components/layout/main/BlogsMain";
import PageWrapper from "@/components/shared/wrappers/PageWrapper";
import { IBlog } from "@/types/blog.types";
import { Metadata } from "next";
import { Suspense } from "react";
import { defaultMetadata } from "@/app/metadata";
<<<<<<< HEAD
// import BlogsLoading from "./loading";
import { notFound } from "next/navigation";
=======
import { notFound } from "next/navigation";
import Link from "next/link";
>>>>>>> 06faca4b

const API_BASE_URL = process.env.NEXT_PUBLIC_API_URL || 'http://localhost:8080/api/v1';

// Define the SearchParams interface
interface SearchParams {
  category?: string;
  tag?: string;
  featured?: string;
  page?: string;
  search?: string;
  [key: string]: string | undefined;
}

<<<<<<< HEAD
=======
// Blog categories for navigation
const BLOG_CATEGORIES = [
  { id: 'all', name: 'All Articles', description: 'Everything we publish' },
  { id: 'technology', name: 'Technology', description: 'Latest in tech trends' },
  { id: 'career', name: 'Career Growth', description: 'Professional development' },
  { id: 'education', name: 'Education', description: 'Learning resources' },
  { id: 'industry', name: 'Industry Insights', description: 'Market analysis' },
  { id: 'tutorials', name: 'Tutorials', description: 'Step-by-step guides' },
  { id: 'news', name: 'News & Updates', description: 'Latest announcements' }
];

>>>>>>> 06faca4b
// Optimized data fetching with better error handling and caching
async function fetchBlogsData(params: SearchParams) {
  const {
    category = '',
    tag = '',
    featured = 'false',
    page = '1',
    search = ''
  } = params;

  try {
    const queryParams = new URLSearchParams();
    queryParams.append('limit', '12');
    queryParams.append('page', page);
    queryParams.append('status', 'published');
    queryParams.append('sort_by', 'createdAt');
    queryParams.append('sort_order', 'desc');
<<<<<<< HEAD
    queryParams.append('with_content', 'false'); // Optimize: don't fetch full content for listing
=======
    queryParams.append('with_content', 'false');
>>>>>>> 06faca4b

    let endpoint = '/blogs';
    
    if (featured === 'true') {
      endpoint = '/blogs/featured';
      queryParams.append('limit', '6');
<<<<<<< HEAD
    } else if (category) {
=======
    } else if (category && category !== 'all') {
>>>>>>> 06faca4b
      queryParams.append('category', category);
    } else if (tag) {
      queryParams.append('tags', tag);
    } else if (search) {
      queryParams.append('search', search);
    }
    
    const url = `${API_BASE_URL}${endpoint}?${queryParams.toString()}`;
    
    const response = await fetch(url, {
      next: { 
<<<<<<< HEAD
        revalidate: featured === 'true' ? 1800 : 900, // 30min for featured, 15min for others
=======
        revalidate: featured === 'true' ? 1800 : 900,
>>>>>>> 06faca4b
        tags: ['blogs', `blogs-${category || tag || 'all'}`]
      },
      headers: {
        'Content-Type': 'application/json',
      }
    });
    
    if (!response.ok) {
      throw new Error(`HTTP error! status: ${response.status}`);
    }
    
    const result = await response.json();
    
    return {
      blogs: result.data || [],
      totalBlogs: result.pagination?.total || 0,
      currentPage: parseInt(page),
      totalPages: result.pagination?.pages || 1,
      hasMore: result.pagination ? result.pagination.page < result.pagination.pages : false
    };
  } catch (error) {
    console.error("Error fetching blogs data:", error);
    return {
      blogs: [],
      totalBlogs: 0,
      currentPage: 1,
      totalPages: 1,
      hasMore: false
    };
  }
}

<<<<<<< HEAD
=======
// Fetch featured blogs separately
async function fetchFeaturedBlogs() {
  try {
    const url = `${API_BASE_URL}/blogs/featured?limit=3&status=published`;
    const response = await fetch(url, {
      next: { revalidate: 1800, tags: ['blogs-featured'] },
      headers: { 'Content-Type': 'application/json' }
    });
    
    if (!response.ok) throw new Error(`HTTP error! status: ${response.status}`);
    const result = await response.json();
    return result.data || [];
  } catch (error) {
    console.error("Error fetching featured blogs:", error);
    return [];
  }
}

>>>>>>> 06faca4b
// Enhanced metadata generation with better SEO
export async function generateMetadata({ searchParams }: { searchParams: Promise<SearchParams> }): Promise<Metadata> {
  const params = await searchParams;
  const { category, tag, featured, search, page } = params;
  
<<<<<<< HEAD
  let title = "Educational Blogs & Articles | Medh";
  let description = "Explore our comprehensive collection of educational insights, career guidance, industry trends, and expert knowledge to accelerate your learning journey.";
  let keywords = "education blogs, career guidance, skill development, industry insights, learning resources, professional development";
  
  // Customize metadata based on filters
  if (search) {
    title = `Search Results for "${search}" | Medh Blogs`;
    description = `Find educational content about "${search}" on Medh. Discover insights, tips, and resources related to your search.`;
    keywords = `${search}, education, learning, ${keywords}`;
  } else if (category) {
    const categoryTitle = category.charAt(0).toUpperCase() + category.slice(1);
    title = `${categoryTitle} Articles & Insights | Medh Blog`;
    description = `Explore comprehensive ${categoryTitle.toLowerCase()} articles, insights, and expert knowledge on Medh. Stay updated with the latest trends and developments.`;
    keywords = `${categoryTitle.toLowerCase()}, ${keywords}`;
  } else if (tag) {
    const tagTitle = tag.charAt(0).toUpperCase() + tag.slice(1);
    title = `${tagTitle} Content & Resources | Medh Blog`;
    description = `Discover valuable ${tagTitle.toLowerCase()} content, resources, and expert insights on Medh. Learn from industry professionals and accelerate your growth.`;
    keywords = `${tagTitle.toLowerCase()}, ${keywords}`;
  } else if (featured === 'true') {
    title = "Featured Articles & Must-Read Content | Medh Blog";
    description = "Discover our handpicked selection of must-read articles, featuring the most valuable educational insights, career guidance, and industry expertise.";
    keywords = `featured articles, must-read content, ${keywords}`;
=======
  let title = "Educational Blog & Articles | Medh - Expert Insights & Career Guidance";
  let description = "Discover expert insights on technology, career growth, education, and industry trends. Stay ahead with Medh's comprehensive blog covering professional development, tutorials, and latest updates.";
  let keywords = "education blog, career guidance, technology insights, professional development, skill development, industry trends, learning resources, tutorials";
  
  if (search) {
    title = `"${search}" - Search Results | Medh Blog`;
    description = `Find educational content about "${search}" on Medh Blog. Expert insights, tutorials, and resources related to your search.`;
    keywords = `${search}, education, learning, ${keywords}`;
  } else if (category && category !== 'all') {
    const categoryData = BLOG_CATEGORIES.find(cat => cat.id === category);
    const categoryTitle = categoryData?.name || category.charAt(0).toUpperCase() + category.slice(1);
    title = `${categoryTitle} | Medh Blog - Expert Insights & Articles`;
    description = `Explore ${categoryTitle.toLowerCase()} articles and expert insights on Medh Blog. ${categoryData?.description || 'Stay updated with the latest trends and developments.'} `;
    keywords = `${categoryTitle.toLowerCase()}, ${keywords}`;
  } else if (tag) {
    const tagTitle = tag.charAt(0).toUpperCase() + tag.slice(1);
    title = `${tagTitle} Articles | Medh Blog`;
    description = `Discover ${tagTitle.toLowerCase()} content and expert insights on Medh Blog. Learn from industry professionals and accelerate your growth.`;
    keywords = `${tagTitle.toLowerCase()}, ${keywords}`;
  } else if (featured === 'true') {
    title = "Featured Articles | Medh Blog - Must-Read Content";
    description = "Explore our handpicked selection of must-read articles featuring the most valuable educational insights, career guidance, and industry expertise from Medh.";
    keywords = `featured articles, must-read content, ${keywords}`;
  }
  
  if (page && parseInt(page) > 1) {
    title = `${title} - Page ${page}`;
    description = `${description} Browse page ${page} of our educational content.`;
>>>>>>> 06faca4b
  }
  
  // Add page number to title and description for pagination
  if (page && parseInt(page) > 1) {
    title = `${title} - Page ${page}`;
    description = `${description} Browse page ${page} of our educational content.`;
  }
  
  const canonical = `/blogs${category ? `?category=${category}` : ''}${tag ? `?tag=${tag}` : ''}${featured === 'true' ? '?featured=true' : ''}${search ? `?search=${search}` : ''}${page && parseInt(page) > 1 ? `${category || tag || search || featured === 'true' ? '&' : '?'}page=${page}` : ''}`;
  
  return {
    ...defaultMetadata,
    title,
    description,
    keywords,
<<<<<<< HEAD
    alternates: {
      canonical,
    },
=======
>>>>>>> 06faca4b
    openGraph: {
      ...defaultMetadata.openGraph,
      title,
      description,
      url: canonical,
      type: 'website',
    },
<<<<<<< HEAD
         twitter: {
       ...defaultMetadata.twitter,
       title,
       description,
     }
  };
}

// Loading component for better UX
function BlogsPageLoading() {
  return (
    <div className="min-h-screen bg-white dark:bg-gray-900">
      <div className="animate-pulse">
        {/* Header skeleton */}
        <div className="bg-gray-100 dark:bg-gray-800 py-8">
          <div className="container mx-auto px-4">
            <div className="flex items-center gap-3 justify-center">
              <div className="w-10 h-10 bg-gray-300 dark:bg-gray-600 rounded-xl"></div>
              <div className="w-48 h-8 bg-gray-300 dark:bg-gray-600 rounded"></div>
            </div>
          </div>
        </div>
        
        {/* Content skeleton */}
        <div className="container mx-auto px-4 py-8">
          <div className="grid grid-cols-1 md:grid-cols-2 lg:grid-cols-3 gap-6">
            {Array.from({ length: 6 }).map((_, i) => (
              <div key={i} className="bg-gray-100 dark:bg-gray-800 rounded-lg p-4">
                <div className="w-full h-48 bg-gray-300 dark:bg-gray-600 rounded mb-4"></div>
                <div className="w-3/4 h-4 bg-gray-300 dark:bg-gray-600 rounded mb-2"></div>
                <div className="w-1/2 h-4 bg-gray-300 dark:bg-gray-600 rounded"></div>
              </div>
            ))}
          </div>
        </div>
      </div>
    </div>
  );
}

=======
    twitter: {
      ...defaultMetadata.twitter,
      title,
      description,
    }
  };
}

// Modern Hero Section Component
function BlogHero({ currentCategory, searchTerm }: { currentCategory?: string; searchTerm?: string }) {
  const categoryData = BLOG_CATEGORIES.find(cat => cat.id === currentCategory);
  
  return (
    <section className="relative overflow-hidden bg-gradient-to-br from-gray-50 via-white to-blue-50 dark:from-gray-900 dark:via-gray-900 dark:to-blue-950">
      {/* Background Pattern */}
      <div className="absolute inset-0 bg-grid-pattern opacity-5"></div>
      
      <div className="relative container mx-auto px-4 py-16 sm:py-20 lg:py-24">
        <div className="text-center max-w-4xl mx-auto">
          {/* Badge */}
          <div className="inline-flex items-center px-4 py-2 rounded-full bg-green-100 dark:bg-green-900/20 text-green-800 dark:text-green-300 text-sm font-medium mb-6">
            <svg className="w-4 h-4 mr-2" fill="currentColor" viewBox="0 0 20 20">
              <path fillRule="evenodd" d="M12.316 3.051a1 1 0 01.633 1.265l-4 12a1 1 0 11-1.898-.632l4-12a1 1 0 011.265-.633zM5.707 6.293a1 1 0 010 1.414L3.414 10l2.293 2.293a1 1 0 11-1.414 1.414l-3-3a1 1 0 010-1.414l3-3a1 1 0 011.414 0zm8.586 0a1 1 0 011.414 0l3 3a1 1 0 010 1.414l-3 3a1 1 0 11-1.414-1.414L16.586 10l-2.293-2.293a1 1 0 010-1.414z" clipRule="evenodd" />
            </svg>
            {searchTerm ? 'Search Results' : categoryData ? categoryData.name : 'Educational Blog'}
          </div>
          
          {/* Main Heading */}
          <h1 className="text-4xl sm:text-5xl lg:text-6xl font-bold text-gray-900 dark:text-white mb-6 leading-tight">
            {searchTerm ? (
              <>
                Results for{' '}
                <span className="text-transparent bg-clip-text bg-gradient-to-r from-green-600 to-blue-600">
                  "{searchTerm}"
                </span>
              </>
            ) : categoryData && categoryData.id !== 'all' ? (
              <>
                <span className="text-transparent bg-clip-text bg-gradient-to-r from-green-600 to-blue-600">
                  {categoryData.name}
                </span>
                {' '}Articles
              </>
            ) : (
              <>
                Learn, Grow & Excel with{' '}
                <span className="text-transparent bg-clip-text bg-gradient-to-r from-green-600 to-blue-600">
                  Expert Insights
                </span>
              </>
            )}
          </h1>
          
          {/* Description */}
          <p className="text-xl text-gray-600 dark:text-gray-300 mb-8 max-w-2xl mx-auto leading-relaxed">
            {searchTerm ? (
              'Find educational content, tutorials, and expert insights related to your search.'
            ) : categoryData && categoryData.id !== 'all' ? (
              categoryData.description
            ) : (
              'Discover expert insights on technology, career growth, education trends, and professional development to accelerate your journey.'
            )}
          </p>
          
          {/* Stats */}
          <div className="flex flex-wrap justify-center gap-8 text-sm text-gray-500 dark:text-gray-400">
            <div className="flex items-center gap-2">
              <div className="w-2 h-2 bg-green-500 rounded-full"></div>
              <span>Expert Authors</span>
            </div>
            <div className="flex items-center gap-2">
              <div className="w-2 h-2 bg-blue-500 rounded-full"></div>
              <span>Weekly Updates</span>
            </div>
            <div className="flex items-center gap-2">
              <div className="w-2 h-2 bg-purple-500 rounded-full"></div>
              <span>Industry Insights</span>
            </div>
          </div>
        </div>
      </div>
    </section>
  );
}

// Category Navigation Component
function CategoryNavigation({ currentCategory }: { currentCategory?: string }) {
  return (
    <section className="bg-white dark:bg-gray-900 border-b border-gray-200 dark:border-gray-800">
      <div className="container mx-auto px-4 py-6">
        <div className="flex items-center gap-4 overflow-x-auto scrollbar-hide">
          <span className="text-sm font-medium text-gray-600 dark:text-gray-400 whitespace-nowrap">
            Browse by:
          </span>
          <div className="flex gap-2">
            {BLOG_CATEGORIES.map((category) => {
              const isActive = currentCategory === category.id || (!currentCategory && category.id === 'all');
              return (
                <Link
                  key={category.id}
                  href={category.id === 'all' ? '/blogs' : `/blogs?category=${category.id}`}
                  className={`px-4 py-2 rounded-full text-sm font-medium transition-all duration-200 whitespace-nowrap ${
                    isActive
                      ? 'bg-green-100 dark:bg-green-900/20 text-green-800 dark:text-green-300 shadow-sm'
                      : 'text-gray-600 dark:text-gray-400 hover:text-gray-900 dark:hover:text-white hover:bg-gray-100 dark:hover:bg-gray-800'
                  }`}
                >
                  {category.name}
                </Link>
              );
            })}
          </div>
        </div>
      </div>
    </section>
  );
}

// Featured Articles Section
function FeaturedSection({ featuredBlogs }: { featuredBlogs: IBlog[] }) {
  if (!featuredBlogs.length) return null;

  return (
    <section className="bg-gray-50 dark:bg-gray-800/50 py-12">
      <div className="container mx-auto px-4">
        <div className="flex items-center justify-between mb-8">
          <div>
            <h2 className="text-2xl font-bold text-gray-900 dark:text-white mb-2">
              Featured Articles
            </h2>
            <p className="text-gray-600 dark:text-gray-400">
              Handpicked content from our editorial team
            </p>
          </div>
          <Link
            href="/blogs?featured=true"
            className="text-green-600 dark:text-green-400 font-medium hover:underline"
          >
            View all featured →
          </Link>
        </div>
        
        <div className="grid grid-cols-1 md:grid-cols-2 lg:grid-cols-3 gap-6">
          {featuredBlogs.slice(0, 3).map((blog) => (
            <article key={blog._id} className="group">
              <Link href={`/blogs/${blog.slug}`} className="block">
                <div className="bg-white dark:bg-gray-900 rounded-2xl overflow-hidden shadow-sm hover:shadow-xl transition-all duration-300 transform hover:-translate-y-1">
                  {/* Featured Badge */}
                  <div className="absolute top-4 left-4 z-10">
                    <span className="bg-gradient-to-r from-yellow-400 to-orange-500 text-white text-xs font-bold px-3 py-1 rounded-full">
                      FEATURED
                    </span>
                  </div>
                  
                  {/* Image */}
                  <div className="relative h-48 bg-gradient-to-br from-gray-200 to-gray-300 dark:from-gray-700 dark:to-gray-800">
                    {blog.upload_image && (
                      <img
                        src={blog.upload_image}
                        alt={blog.title}
                        className="w-full h-full object-cover group-hover:scale-105 transition-transform duration-300"
                      />
                    )}
                  </div>
                  
                  {/* Content */}
                  <div className="p-6">
                                         <div className="flex items-center gap-2 text-xs text-gray-500 dark:text-gray-400 mb-3">
                       <span className="bg-green-100 dark:bg-green-900/20 text-green-800 dark:text-green-300 px-2 py-1 rounded">
                         {blog.categories?.[0]?.category_name || 'Article'}
                       </span>
                       <span>•</span>
                       <time>{new Date(blog.createdAt).toLocaleDateString()}</time>
                     </div>
                    
                    <h3 className="text-lg font-semibold text-gray-900 dark:text-white mb-2 line-clamp-2 group-hover:text-green-600 dark:group-hover:text-green-400 transition-colors">
                      {blog.title}
                    </h3>
                    
                    <p className="text-gray-600 dark:text-gray-300 text-sm line-clamp-3 mb-4">
                      {blog.description || blog.meta_description}
                    </p>
                    
                    <div className="flex items-center text-green-600 dark:text-green-400 text-sm font-medium">
                      Read article
                      <svg className="w-4 h-4 ml-1 group-hover:translate-x-1 transition-transform" fill="none" stroke="currentColor" viewBox="0 0 24 24">
                        <path strokeLinecap="round" strokeLinejoin="round" strokeWidth={2} d="M9 5l7 7-7 7" />
                      </svg>
                    </div>
                  </div>
                </div>
              </Link>
            </article>
          ))}
        </div>
      </div>
    </section>
  );
}

// Loading component for better UX
function BlogsPageLoading() {
  return (
    <div className="min-h-screen bg-white dark:bg-gray-900">
      <div className="animate-pulse">
        {/* Hero skeleton */}
        <div className="bg-gradient-to-br from-gray-50 to-blue-50 dark:from-gray-900 dark:to-blue-950 py-20">
          <div className="container mx-auto px-4 text-center">
            <div className="w-32 h-6 bg-gray-300 dark:bg-gray-600 rounded-full mx-auto mb-6"></div>
            <div className="w-96 h-12 bg-gray-300 dark:bg-gray-600 rounded mx-auto mb-4"></div>
            <div className="w-80 h-6 bg-gray-300 dark:bg-gray-600 rounded mx-auto"></div>
          </div>
        </div>
        
        {/* Categories skeleton */}
        <div className="bg-white dark:bg-gray-900 border-b border-gray-200 dark:border-gray-800 py-6">
          <div className="container mx-auto px-4">
            <div className="flex gap-2">
              {Array.from({ length: 7 }).map((_, i) => (
                <div key={i} className="w-24 h-8 bg-gray-300 dark:bg-gray-600 rounded-full"></div>
              ))}
            </div>
          </div>
        </div>
        
        {/* Content skeleton */}
        <div className="container mx-auto px-4 py-12">
          <div className="grid grid-cols-1 md:grid-cols-2 lg:grid-cols-3 gap-6">
            {Array.from({ length: 6 }).map((_, i) => (
              <div key={i} className="bg-white dark:bg-gray-900 rounded-2xl p-6 shadow-sm">
                <div className="w-full h-48 bg-gray-300 dark:bg-gray-600 rounded-xl mb-4"></div>
                <div className="w-3/4 h-4 bg-gray-300 dark:bg-gray-600 rounded mb-2"></div>
                <div className="w-1/2 h-4 bg-gray-300 dark:bg-gray-600 rounded"></div>
              </div>
            ))}
          </div>
        </div>
      </div>
    </div>
  );
}

>>>>>>> 06faca4b
// Main blogs page component
const BlogsPage = async ({ searchParams }: { searchParams: Promise<SearchParams> }) => {
  const params = await searchParams;
  
<<<<<<< HEAD
  // Fetch data on server side for better SEO
  const { blogs, totalBlogs, currentPage, totalPages, hasMore } = await fetchBlogsData(params);
=======
  // Fetch main blogs data and featured blogs in parallel
  const [{ blogs, totalBlogs, currentPage, totalPages, hasMore }, featuredBlogs] = await Promise.all([
    fetchBlogsData(params),
    params.featured !== 'true' && !params.category && !params.search ? fetchFeaturedBlogs() : Promise.resolve([])
  ]);
>>>>>>> 06faca4b
  
  // If no blogs found and it's not a search, show 404
  if (blogs.length === 0 && !params.search && !params.category && !params.tag && params.featured !== 'true') {
    notFound();
  }
  
  const initialFilters = {
    category: params.category || '',
    tag: params.tag || '',
    featured: params.featured === 'true',
    search: params.search || '',
    page: currentPage
  };

  return (
    <PageWrapper>
      <main className="min-h-screen bg-white dark:bg-gray-900">
        {/* Structured Data for SEO */}
        <script
          type="application/ld+json"
          dangerouslySetInnerHTML={{
            __html: JSON.stringify({
              "@context": "https://schema.org",
              "@type": "Blog",
              "name": "Medh Educational Blog",
<<<<<<< HEAD
              "description": "Educational insights, career guidance, and industry expertise",
=======
              "description": "Expert insights on technology, career growth, education, and industry trends",
>>>>>>> 06faca4b
              "url": `${process.env.NEXT_PUBLIC_SITE_URL || 'https://medh.co'}/blogs`,
              "publisher": {
                "@type": "Organization",
                "name": "Medh",
<<<<<<< HEAD
                "url": process.env.NEXT_PUBLIC_SITE_URL || 'https://medh.co'
=======
                "url": process.env.NEXT_PUBLIC_SITE_URL || 'https://medh.co',
                "logo": {
                  "@type": "ImageObject",
                  "url": `${process.env.NEXT_PUBLIC_SITE_URL || 'https://medh.co'}/images/logo.png`
                }
>>>>>>> 06faca4b
              },
              "blogPost": blogs.slice(0, 5).map((blog: IBlog) => ({
                "@type": "BlogPosting",
                "headline": blog.title,
                "description": blog.description || blog.meta_description,
                "url": `${process.env.NEXT_PUBLIC_SITE_URL || 'https://medh.co'}/blogs/${blog.slug}`,
                "datePublished": blog.createdAt,
                "dateModified": blog.updatedAt,
                "author": {
                  "@type": "Person",
<<<<<<< HEAD
                  "name": blog.author?.name || "Medh Team"
=======
                  "name": blog.author?.name || "Medh Editorial Team"
>>>>>>> 06faca4b
                },
                "image": blog.upload_image,
                "publisher": {
                  "@type": "Organization",
                  "name": "Medh"
<<<<<<< HEAD
=======
                },
                "mainEntityOfPage": {
                  "@type": "WebPage",
                  "@id": `${process.env.NEXT_PUBLIC_SITE_URL || 'https://medh.co'}/blogs/${blog.slug}`
>>>>>>> 06faca4b
                }
              }))
            })
          }}
        />
        
        <Suspense fallback={<BlogsPageLoading />}>
<<<<<<< HEAD
=======
          {/* Hero Section */}
          <BlogHero 
            currentCategory={params.category} 
            searchTerm={params.search}
          />
          
          {/* Category Navigation */}
          <CategoryNavigation currentCategory={params.category} />
          
          {/* Featured Section - Only show on main page */}
          {featuredBlogs.length > 0 && (
            <FeaturedSection featuredBlogs={featuredBlogs} />
          )}
          
          {/* Main Blog Content */}
>>>>>>> 06faca4b
          <BlogsMain 
            initialBlogs={blogs} 
            totalBlogs={totalBlogs}
            currentPage={currentPage}
            totalPages={totalPages}
            hasMore={hasMore}
            initialFilters={initialFilters}
          />
        </Suspense>
      </main>
    </PageWrapper>
  );
};

export default BlogsPage;<|MERGE_RESOLUTION|>--- conflicted
+++ resolved
@@ -4,13 +4,8 @@
 import { Metadata } from "next";
 import { Suspense } from "react";
 import { defaultMetadata } from "@/app/metadata";
-<<<<<<< HEAD
-// import BlogsLoading from "./loading";
-import { notFound } from "next/navigation";
-=======
 import { notFound } from "next/navigation";
 import Link from "next/link";
->>>>>>> 06faca4b
 
 const API_BASE_URL = process.env.NEXT_PUBLIC_API_URL || 'http://localhost:8080/api/v1';
 
@@ -24,8 +19,6 @@
   [key: string]: string | undefined;
 }
 
-<<<<<<< HEAD
-=======
 // Blog categories for navigation
 const BLOG_CATEGORIES = [
   { id: 'all', name: 'All Articles', description: 'Everything we publish' },
@@ -37,7 +30,6 @@
   { id: 'news', name: 'News & Updates', description: 'Latest announcements' }
 ];
 
->>>>>>> 06faca4b
 // Optimized data fetching with better error handling and caching
 async function fetchBlogsData(params: SearchParams) {
   const {
@@ -55,22 +47,14 @@
     queryParams.append('status', 'published');
     queryParams.append('sort_by', 'createdAt');
     queryParams.append('sort_order', 'desc');
-<<<<<<< HEAD
-    queryParams.append('with_content', 'false'); // Optimize: don't fetch full content for listing
-=======
     queryParams.append('with_content', 'false');
->>>>>>> 06faca4b
 
     let endpoint = '/blogs';
     
     if (featured === 'true') {
       endpoint = '/blogs/featured';
       queryParams.append('limit', '6');
-<<<<<<< HEAD
-    } else if (category) {
-=======
     } else if (category && category !== 'all') {
->>>>>>> 06faca4b
       queryParams.append('category', category);
     } else if (tag) {
       queryParams.append('tags', tag);
@@ -82,11 +66,7 @@
     
     const response = await fetch(url, {
       next: { 
-<<<<<<< HEAD
-        revalidate: featured === 'true' ? 1800 : 900, // 30min for featured, 15min for others
-=======
         revalidate: featured === 'true' ? 1800 : 900,
->>>>>>> 06faca4b
         tags: ['blogs', `blogs-${category || tag || 'all'}`]
       },
       headers: {
@@ -119,8 +99,6 @@
   }
 }
 
-<<<<<<< HEAD
-=======
 // Fetch featured blogs separately
 async function fetchFeaturedBlogs() {
   try {
@@ -139,37 +117,11 @@
   }
 }
 
->>>>>>> 06faca4b
 // Enhanced metadata generation with better SEO
 export async function generateMetadata({ searchParams }: { searchParams: Promise<SearchParams> }): Promise<Metadata> {
   const params = await searchParams;
   const { category, tag, featured, search, page } = params;
   
-<<<<<<< HEAD
-  let title = "Educational Blogs & Articles | Medh";
-  let description = "Explore our comprehensive collection of educational insights, career guidance, industry trends, and expert knowledge to accelerate your learning journey.";
-  let keywords = "education blogs, career guidance, skill development, industry insights, learning resources, professional development";
-  
-  // Customize metadata based on filters
-  if (search) {
-    title = `Search Results for "${search}" | Medh Blogs`;
-    description = `Find educational content about "${search}" on Medh. Discover insights, tips, and resources related to your search.`;
-    keywords = `${search}, education, learning, ${keywords}`;
-  } else if (category) {
-    const categoryTitle = category.charAt(0).toUpperCase() + category.slice(1);
-    title = `${categoryTitle} Articles & Insights | Medh Blog`;
-    description = `Explore comprehensive ${categoryTitle.toLowerCase()} articles, insights, and expert knowledge on Medh. Stay updated with the latest trends and developments.`;
-    keywords = `${categoryTitle.toLowerCase()}, ${keywords}`;
-  } else if (tag) {
-    const tagTitle = tag.charAt(0).toUpperCase() + tag.slice(1);
-    title = `${tagTitle} Content & Resources | Medh Blog`;
-    description = `Discover valuable ${tagTitle.toLowerCase()} content, resources, and expert insights on Medh. Learn from industry professionals and accelerate your growth.`;
-    keywords = `${tagTitle.toLowerCase()}, ${keywords}`;
-  } else if (featured === 'true') {
-    title = "Featured Articles & Must-Read Content | Medh Blog";
-    description = "Discover our handpicked selection of must-read articles, featuring the most valuable educational insights, career guidance, and industry expertise.";
-    keywords = `featured articles, must-read content, ${keywords}`;
-=======
   let title = "Educational Blog & Articles | Medh - Expert Insights & Career Guidance";
   let description = "Discover expert insights on technology, career growth, education, and industry trends. Stay ahead with Medh's comprehensive blog covering professional development, tutorials, and latest updates.";
   let keywords = "education blog, career guidance, technology insights, professional development, skill development, industry trends, learning resources, tutorials";
@@ -198,77 +150,19 @@
   if (page && parseInt(page) > 1) {
     title = `${title} - Page ${page}`;
     description = `${description} Browse page ${page} of our educational content.`;
->>>>>>> 06faca4b
   }
-  
-  // Add page number to title and description for pagination
-  if (page && parseInt(page) > 1) {
-    title = `${title} - Page ${page}`;
-    description = `${description} Browse page ${page} of our educational content.`;
-  }
-  
-  const canonical = `/blogs${category ? `?category=${category}` : ''}${tag ? `?tag=${tag}` : ''}${featured === 'true' ? '?featured=true' : ''}${search ? `?search=${search}` : ''}${page && parseInt(page) > 1 ? `${category || tag || search || featured === 'true' ? '&' : '?'}page=${page}` : ''}`;
   
   return {
     ...defaultMetadata,
     title,
     description,
     keywords,
-<<<<<<< HEAD
-    alternates: {
-      canonical,
-    },
-=======
->>>>>>> 06faca4b
     openGraph: {
       ...defaultMetadata.openGraph,
       title,
       description,
-      url: canonical,
       type: 'website',
     },
-<<<<<<< HEAD
-         twitter: {
-       ...defaultMetadata.twitter,
-       title,
-       description,
-     }
-  };
-}
-
-// Loading component for better UX
-function BlogsPageLoading() {
-  return (
-    <div className="min-h-screen bg-white dark:bg-gray-900">
-      <div className="animate-pulse">
-        {/* Header skeleton */}
-        <div className="bg-gray-100 dark:bg-gray-800 py-8">
-          <div className="container mx-auto px-4">
-            <div className="flex items-center gap-3 justify-center">
-              <div className="w-10 h-10 bg-gray-300 dark:bg-gray-600 rounded-xl"></div>
-              <div className="w-48 h-8 bg-gray-300 dark:bg-gray-600 rounded"></div>
-            </div>
-          </div>
-        </div>
-        
-        {/* Content skeleton */}
-        <div className="container mx-auto px-4 py-8">
-          <div className="grid grid-cols-1 md:grid-cols-2 lg:grid-cols-3 gap-6">
-            {Array.from({ length: 6 }).map((_, i) => (
-              <div key={i} className="bg-gray-100 dark:bg-gray-800 rounded-lg p-4">
-                <div className="w-full h-48 bg-gray-300 dark:bg-gray-600 rounded mb-4"></div>
-                <div className="w-3/4 h-4 bg-gray-300 dark:bg-gray-600 rounded mb-2"></div>
-                <div className="w-1/2 h-4 bg-gray-300 dark:bg-gray-600 rounded"></div>
-              </div>
-            ))}
-          </div>
-        </div>
-      </div>
-    </div>
-  );
-}
-
-=======
     twitter: {
       ...defaultMetadata.twitter,
       title,
@@ -511,21 +405,15 @@
   );
 }
 
->>>>>>> 06faca4b
 // Main blogs page component
 const BlogsPage = async ({ searchParams }: { searchParams: Promise<SearchParams> }) => {
   const params = await searchParams;
   
-<<<<<<< HEAD
-  // Fetch data on server side for better SEO
-  const { blogs, totalBlogs, currentPage, totalPages, hasMore } = await fetchBlogsData(params);
-=======
   // Fetch main blogs data and featured blogs in parallel
   const [{ blogs, totalBlogs, currentPage, totalPages, hasMore }, featuredBlogs] = await Promise.all([
     fetchBlogsData(params),
     params.featured !== 'true' && !params.category && !params.search ? fetchFeaturedBlogs() : Promise.resolve([])
   ]);
->>>>>>> 06faca4b
   
   // If no blogs found and it's not a search, show 404
   if (blogs.length === 0 && !params.search && !params.category && !params.tag && params.featured !== 'true') {
@@ -551,24 +439,16 @@
               "@context": "https://schema.org",
               "@type": "Blog",
               "name": "Medh Educational Blog",
-<<<<<<< HEAD
-              "description": "Educational insights, career guidance, and industry expertise",
-=======
               "description": "Expert insights on technology, career growth, education, and industry trends",
->>>>>>> 06faca4b
               "url": `${process.env.NEXT_PUBLIC_SITE_URL || 'https://medh.co'}/blogs`,
               "publisher": {
                 "@type": "Organization",
                 "name": "Medh",
-<<<<<<< HEAD
-                "url": process.env.NEXT_PUBLIC_SITE_URL || 'https://medh.co'
-=======
                 "url": process.env.NEXT_PUBLIC_SITE_URL || 'https://medh.co',
                 "logo": {
                   "@type": "ImageObject",
                   "url": `${process.env.NEXT_PUBLIC_SITE_URL || 'https://medh.co'}/images/logo.png`
                 }
->>>>>>> 06faca4b
               },
               "blogPost": blogs.slice(0, 5).map((blog: IBlog) => ({
                 "@type": "BlogPosting",
@@ -579,23 +459,16 @@
                 "dateModified": blog.updatedAt,
                 "author": {
                   "@type": "Person",
-<<<<<<< HEAD
-                  "name": blog.author?.name || "Medh Team"
-=======
                   "name": blog.author?.name || "Medh Editorial Team"
->>>>>>> 06faca4b
                 },
                 "image": blog.upload_image,
                 "publisher": {
                   "@type": "Organization",
                   "name": "Medh"
-<<<<<<< HEAD
-=======
                 },
                 "mainEntityOfPage": {
                   "@type": "WebPage",
                   "@id": `${process.env.NEXT_PUBLIC_SITE_URL || 'https://medh.co'}/blogs/${blog.slug}`
->>>>>>> 06faca4b
                 }
               }))
             })
@@ -603,8 +476,6 @@
         />
         
         <Suspense fallback={<BlogsPageLoading />}>
-<<<<<<< HEAD
-=======
           {/* Hero Section */}
           <BlogHero 
             currentCategory={params.category} 
@@ -620,7 +491,6 @@
           )}
           
           {/* Main Blog Content */}
->>>>>>> 06faca4b
           <BlogsMain 
             initialBlogs={blogs} 
             totalBlogs={totalBlogs}
